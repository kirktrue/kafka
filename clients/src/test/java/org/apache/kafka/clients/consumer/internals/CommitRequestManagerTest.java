--- conflicted
+++ resolved
@@ -309,13 +309,8 @@
             new OffsetAndMetadata(0));
 
         // Send sync offset commit that fails and verify it propagates the expected exception.
-<<<<<<< HEAD
         Timer timer = time.timer(retryBackoffMs);
         CompletableFuture<Void> commitResult = commitRequestManager.commitSync(offsets, timer);
-=======
-        long expirationTimeMs = time.milliseconds() + retryBackoffMs;
-        CompletableFuture<Void> commitResult = commitRequestManager.commitSync(offsets, expirationTimeMs);
->>>>>>> a753172a
         completeOffsetCommitRequestWithError(commitRequestManager, commitError);
         assertFutureThrows(commitResult, expectedException);
     }
@@ -746,8 +741,6 @@
         assertExceptionHandling(commitRequestManager, error, false);
     }
 
-<<<<<<< HEAD
-=======
     @Test
     public void testOffsetCommitSyncTimeoutNotReturnedOnPollAndFails() {
         CommitRequestManager commitRequestManager = create(false, 100);
@@ -758,8 +751,8 @@
             new OffsetAndMetadata(0));
 
         // Send sync offset commit request that fails with retriable error.
-        long expirationTimeMs = time.milliseconds() + retryBackoffMs * 2;
-        CompletableFuture<Void> commitResult = commitRequestManager.commitSync(offsets, expirationTimeMs);
+        Timer timer = time.timer(retryBackoffMs * 2);
+        CompletableFuture<Void> commitResult = commitRequestManager.commitSync(offsets, timer);
         completeOffsetCommitRequestWithError(commitRequestManager, Errors.REQUEST_TIMED_OUT);
 
         // Request retried after backoff, and fails with retriable again. Should not complete yet
@@ -790,20 +783,20 @@
             new OffsetAndMetadata(0));
 
         // Send offset commit request that fails with retriable error.
-        long expirationTimeMs = time.milliseconds() + retryBackoffMs * 2;
-        CompletableFuture<Void> commitResult = commitRequestManager.commitSync(offsets, expirationTimeMs);
+        long timeoutMs = retryBackoffMs * 2;
+        Timer timer = time.timer(timeoutMs);
+        CompletableFuture<Void> commitResult = commitRequestManager.commitSync(offsets, timer);
         completeOffsetCommitRequestWithError(commitRequestManager, Errors.COORDINATOR_NOT_AVAILABLE);
 
         // Sleep to expire the request timeout. Request should fail on the next poll with a
         // TimeoutException.
-        time.sleep(expirationTimeMs);
+        timer.sleep(timeoutMs);
         NetworkClientDelegate.PollResult res = commitRequestManager.poll(time.milliseconds());
         assertEquals(0, res.unsentRequests.size());
         assertTrue(commitResult.isDone());
         assertFutureThrows(commitResult, TimeoutException.class);
     }
 
->>>>>>> a753172a
     /**
      * Async commit requests that fail with a retriable error are not retried, and they should fail
      * with a RetriableCommitException.
