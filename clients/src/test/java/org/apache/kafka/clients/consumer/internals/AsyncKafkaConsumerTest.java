/*
 * Licensed to the Apache Software Foundation (ASF) under one or more
 * contributor license agreements. See the NOTICE file distributed with
 * this work for additional information regarding copyright ownership.
 * The ASF licenses this file to You under the Apache License, Version 2.0
 * (the "License"); you may not use this file except in compliance with
 * the License. You may obtain a copy of the License at
 *
 *    http://www.apache.org/licenses/LICENSE-2.0
 *
 * Unless required by applicable law or agreed to in writing, software
 * distributed under the License is distributed on an "AS IS" BASIS,
 * WITHOUT WARRANTIES OR CONDITIONS OF ANY KIND, either express or implied.
 * See the License for the specific language governing permissions and
 * limitations under the License.
 */
package org.apache.kafka.clients.consumer.internals;

import org.apache.kafka.clients.Metadata.LeaderAndEpoch;
import org.apache.kafka.clients.consumer.ConsumerConfig;
import org.apache.kafka.clients.consumer.ConsumerGroupMetadata;
import org.apache.kafka.clients.consumer.ConsumerRebalanceListener;
import org.apache.kafka.clients.consumer.ConsumerRecord;
import org.apache.kafka.clients.consumer.ConsumerRecords;
import org.apache.kafka.clients.consumer.GroupProtocol;
import org.apache.kafka.clients.consumer.KafkaConsumer;
import org.apache.kafka.clients.consumer.OffsetAndMetadata;
import org.apache.kafka.clients.consumer.OffsetAndTimestamp;
import org.apache.kafka.clients.consumer.OffsetCommitCallback;
import org.apache.kafka.clients.consumer.OffsetResetStrategy;
import org.apache.kafka.clients.consumer.RetriableCommitFailedException;
import org.apache.kafka.clients.consumer.internals.events.ApplicationEvent;
import org.apache.kafka.clients.consumer.internals.events.ApplicationEventHandler;
import org.apache.kafka.clients.consumer.internals.events.AssignmentChangeEvent;
import org.apache.kafka.clients.consumer.internals.events.AsyncCommitEvent;
import org.apache.kafka.clients.consumer.internals.events.BackgroundEvent;
import org.apache.kafka.clients.consumer.internals.events.CheckAndUpdatePositionsEvent;
import org.apache.kafka.clients.consumer.internals.events.CommitOnCloseEvent;
import org.apache.kafka.clients.consumer.internals.events.CompletableApplicationEvent;
import org.apache.kafka.clients.consumer.internals.events.CompletableBackgroundEvent;
import org.apache.kafka.clients.consumer.internals.events.CompletableEventReaper;
import org.apache.kafka.clients.consumer.internals.events.ConsumerRebalanceListenerCallbackCompletedEvent;
import org.apache.kafka.clients.consumer.internals.events.ConsumerRebalanceListenerCallbackNeededEvent;
import org.apache.kafka.clients.consumer.internals.events.ErrorEvent;
import org.apache.kafka.clients.consumer.internals.events.EventProcessor;
import org.apache.kafka.clients.consumer.internals.events.FetchCommittedOffsetsEvent;
import org.apache.kafka.clients.consumer.internals.events.ListOffsetsEvent;
import org.apache.kafka.clients.consumer.internals.events.PollEvent;
import org.apache.kafka.clients.consumer.internals.events.SeekUnvalidatedEvent;
import org.apache.kafka.clients.consumer.internals.events.SubscriptionChangeEvent;
import org.apache.kafka.clients.consumer.internals.events.SyncCommitEvent;
import org.apache.kafka.clients.consumer.internals.events.UnsubscribeEvent;
import org.apache.kafka.common.Cluster;
import org.apache.kafka.common.KafkaException;
import org.apache.kafka.common.Metric;
import org.apache.kafka.common.Node;
import org.apache.kafka.common.TopicPartition;
import org.apache.kafka.common.config.ConfigException;
import org.apache.kafka.common.errors.FencedInstanceIdException;
import org.apache.kafka.common.errors.GroupAuthorizationException;
import org.apache.kafka.common.errors.InterruptException;
import org.apache.kafka.common.errors.InvalidGroupIdException;
import org.apache.kafka.common.errors.InvalidTopicException;
import org.apache.kafka.common.errors.RetriableException;
import org.apache.kafka.common.errors.TimeoutException;
import org.apache.kafka.common.errors.WakeupException;
import org.apache.kafka.common.metrics.Metrics;
import org.apache.kafka.common.protocol.Errors;
import org.apache.kafka.common.requests.JoinGroupRequest;
import org.apache.kafka.common.requests.ListOffsetsRequest;
import org.apache.kafka.common.serialization.StringDeserializer;
import org.apache.kafka.common.utils.LogContext;
import org.apache.kafka.common.utils.MockTime;
import org.apache.kafka.common.utils.Time;
import org.apache.kafka.common.utils.Timer;
import org.apache.kafka.test.MockConsumerInterceptor;

import org.junit.jupiter.api.AfterEach;
import org.junit.jupiter.api.Test;
import org.junit.jupiter.api.function.Executable;
import org.junit.jupiter.params.ParameterizedTest;
import org.junit.jupiter.params.provider.Arguments;
import org.junit.jupiter.params.provider.MethodSource;
import org.mockito.ArgumentCaptor;
import org.mockito.ArgumentMatchers;
import org.mockito.MockedStatic;
import org.mockito.Mockito;

import java.time.Duration;
import java.util.Arrays;
import java.util.Collection;
import java.util.Collections;
import java.util.HashMap;
import java.util.HashSet;
import java.util.List;
import java.util.Locale;
import java.util.Map;
import java.util.Optional;
import java.util.Properties;
import java.util.Set;
import java.util.SortedSet;
import java.util.TreeSet;
import java.util.concurrent.CompletableFuture;
import java.util.concurrent.CountDownLatch;
import java.util.concurrent.Future;
import java.util.concurrent.LinkedBlockingQueue;
import java.util.concurrent.TimeUnit;
import java.util.concurrent.atomic.AtomicBoolean;
import java.util.concurrent.atomic.AtomicReference;
import java.util.function.Predicate;
import java.util.regex.Pattern;
import java.util.stream.Stream;

import static java.util.Arrays.asList;
import static java.util.Collections.singleton;
import static java.util.Collections.singletonList;
import static org.apache.kafka.clients.consumer.internals.AbstractMembershipManager.TOPIC_PARTITION_COMPARATOR;
import static org.apache.kafka.clients.consumer.internals.ConsumerRebalanceListenerMethodName.ON_PARTITIONS_ASSIGNED;
import static org.apache.kafka.clients.consumer.internals.ConsumerRebalanceListenerMethodName.ON_PARTITIONS_LOST;
import static org.apache.kafka.clients.consumer.internals.ConsumerRebalanceListenerMethodName.ON_PARTITIONS_REVOKED;
import static org.apache.kafka.clients.consumer.internals.ConsumerUtils.THROW_ON_FETCH_STABLE_OFFSET_UNSUPPORTED;
import static org.apache.kafka.common.utils.Utils.mkEntry;
import static org.apache.kafka.common.utils.Utils.mkMap;
import static org.apache.kafka.test.TestUtils.requiredConsumerConfig;
import static org.junit.jupiter.api.Assertions.assertDoesNotThrow;
import static org.junit.jupiter.api.Assertions.assertEquals;
import static org.junit.jupiter.api.Assertions.assertFalse;
import static org.junit.jupiter.api.Assertions.assertInstanceOf;
import static org.junit.jupiter.api.Assertions.assertNotEquals;
import static org.junit.jupiter.api.Assertions.assertNotNull;
import static org.junit.jupiter.api.Assertions.assertNull;
import static org.junit.jupiter.api.Assertions.assertSame;
import static org.junit.jupiter.api.Assertions.assertThrows;
import static org.junit.jupiter.api.Assertions.assertTrue;
import static org.junit.jupiter.api.Assertions.fail;
import static org.mockito.ArgumentMatchers.any;
import static org.mockito.ArgumentMatchers.anyBoolean;
import static org.mockito.Mockito.atLeast;
import static org.mockito.Mockito.clearInvocations;
import static org.mockito.Mockito.doAnswer;
import static org.mockito.Mockito.doReturn;
import static org.mockito.Mockito.doThrow;
import static org.mockito.Mockito.mock;
import static org.mockito.Mockito.mockStatic;
import static org.mockito.Mockito.never;
import static org.mockito.Mockito.spy;
import static org.mockito.Mockito.verify;
import static org.mockito.Mockito.when;

@SuppressWarnings("unchecked")
public class AsyncKafkaConsumerTest {

    private AsyncKafkaConsumer<String, String> consumer = null;
    private Time time = new MockTime(0);
    private final FetchCollector<String, String> fetchCollector = mock(FetchCollector.class);
    private final ApplicationEventHandler applicationEventHandler = mock(ApplicationEventHandler.class);
    private final ConsumerMetadata metadata = mock(ConsumerMetadata.class);
    private final LinkedBlockingQueue<BackgroundEvent> backgroundEventQueue = new LinkedBlockingQueue<>();
    private final CompletableEventReaper backgroundEventReaper = mock(CompletableEventReaper.class);

    @AfterEach
    public void resetAll() {
        backgroundEventQueue.clear();
        if (consumer != null) {
            try {
                consumer.close(Duration.ZERO);
            } catch (Exception e) {
                // best effort to clean up after each test, but may throw (ex. if callbacks where
                // throwing errors)
            }
        }
        consumer = null;

        Mockito.framework().clearInlineMocks();
        MockConsumerInterceptor.resetCounters();
    }

    private AsyncKafkaConsumer<String, String> newConsumer() {
        final Properties props = requiredConsumerConfig();
        props.put(ConsumerConfig.GROUP_ID_CONFIG, "group-id");
        return newConsumer(props);
    }

    private AsyncKafkaConsumer<String, String> newConsumerWithoutGroupId() {
        final Properties props = requiredConsumerConfig();
        return newConsumer(props);
    }

    private AsyncKafkaConsumer<String, String> newConsumer(Properties props) {
        final ConsumerConfig config = new ConsumerConfig(props);
        return newConsumer(config);
    }

    private AsyncKafkaConsumer<String, String> newConsumer(ConsumerConfig config) {
        return new AsyncKafkaConsumer<>(
            config,
            new StringDeserializer(),
            new StringDeserializer(),
            time,
            (a, b, c, d, e, f, g) -> applicationEventHandler,
            a -> backgroundEventReaper,
            (a, b, c, d, e, f, g) -> fetchCollector,
            (a, b, c, d) -> metadata,
            backgroundEventQueue
        );
    }

    private AsyncKafkaConsumer<String, String> newConsumer(
        FetchBuffer fetchBuffer,
        ConsumerInterceptors<String, String> interceptors,
        ConsumerRebalanceListenerInvoker rebalanceListenerInvoker,
        SubscriptionState subscriptions,
        String groupId,
        String clientId) {
        long retryBackoffMs = 100L;
        int defaultApiTimeoutMs = 1000;
        boolean autoCommitEnabled = true;
        return new AsyncKafkaConsumer<>(
            new LogContext(),
            clientId,
            new Deserializers<>(new StringDeserializer(), new StringDeserializer()),
            fetchBuffer,
            fetchCollector,
            interceptors,
            time,
            applicationEventHandler,
            backgroundEventQueue,
            backgroundEventReaper,
            rebalanceListenerInvoker,
            new Metrics(),
            subscriptions,
            metadata,
            retryBackoffMs,
            defaultApiTimeoutMs,
            groupId,
            autoCommitEnabled);
    }

    @Test
    public void testSuccessfulStartupShutdown() {
        consumer = newConsumer();
        completeUnsubscribeApplicationEventSuccessfully();
        assertDoesNotThrow(() -> consumer.close());
    }

    @Test
    public void testFailOnClosedConsumer() {
        consumer = newConsumer();
        completeUnsubscribeApplicationEventSuccessfully();
        consumer.close();
        final IllegalStateException res = assertThrows(IllegalStateException.class, consumer::assignment);
        assertEquals("This consumer has already been closed.", res.getMessage());
    }

    @Test
    public void testUnsubscribeWithInvalidTopicException() {
        consumer = newConsumer();
        backgroundEventQueue.add(new ErrorEvent(new InvalidTopicException("Invalid topic name")));
        completeUnsubscribeApplicationEventSuccessfully();
        assertDoesNotThrow(() -> consumer.unsubscribe());
        assertDoesNotThrow(() -> consumer.close());
    }

    @Test
    public void testCloseWithInvalidTopicException() {
        consumer = newConsumer();
        backgroundEventQueue.add(new ErrorEvent(new InvalidTopicException("Invalid topic name")));
        completeUnsubscribeApplicationEventSuccessfully();
        assertDoesNotThrow(() -> consumer.close());
    }

    @Test
    public void testCommitAsyncWithNullCallback() {
        consumer = newConsumer();
        final TopicPartition t0 = new TopicPartition("t0", 2);
        final TopicPartition t1 = new TopicPartition("t0", 3);
        HashMap<TopicPartition, OffsetAndMetadata> offsets = new HashMap<>();
        offsets.put(t0, new OffsetAndMetadata(10L));
        offsets.put(t1, new OffsetAndMetadata(20L));

        consumer.commitAsync(offsets, null);

        final ArgumentCaptor<AsyncCommitEvent> commitEventCaptor = ArgumentCaptor.forClass(AsyncCommitEvent.class);
        verify(applicationEventHandler).add(commitEventCaptor.capture());
        final AsyncCommitEvent commitEvent = commitEventCaptor.getValue();
        assertEquals(offsets, commitEvent.offsets());
        assertDoesNotThrow(() -> commitEvent.future().complete(null));
        assertDoesNotThrow(() -> consumer.commitAsync(offsets, null));

        // Clean-up. Close the consumer here as we know it will cause a TimeoutException to be thrown.
        // If we get an error *other* than the TimeoutException, we'll fail the test.
        try {
            Exception e = assertThrows(KafkaException.class, () -> consumer.close(Duration.ZERO));
            assertInstanceOf(TimeoutException.class, e.getCause());
        } finally {
            consumer = null;
        }
    }

    @Test
    public void testCommitAsyncUserSuppliedCallbackNoException() {
        consumer = newConsumer();

        Map<TopicPartition, OffsetAndMetadata> offsets = new HashMap<>();
        offsets.put(new TopicPartition("my-topic", 1), new OffsetAndMetadata(200L));
        completeCommitAsyncApplicationEventSuccessfully();

        MockCommitCallback callback = new MockCommitCallback();
        assertDoesNotThrow(() -> consumer.commitAsync(offsets, callback));
        forceCommitCallbackInvocation();

        assertEquals(callback.invoked, 1);
        assertNull(callback.exception);
    }

    @ParameterizedTest
    @MethodSource("commitExceptionSupplier")
    public void testCommitAsyncUserSuppliedCallbackWithException(Exception exception) {
        consumer = newConsumer();

        Map<TopicPartition, OffsetAndMetadata> offsets = new HashMap<>();
        offsets.put(new TopicPartition("my-topic", 1), new OffsetAndMetadata(200L));
        completeCommitAsyncApplicationEventExceptionally(exception);

        MockCommitCallback callback = new MockCommitCallback();
        assertDoesNotThrow(() -> consumer.commitAsync(offsets, callback));
        forceCommitCallbackInvocation();

        assertSame(exception.getClass(), callback.exception.getClass());
    }

    private static Stream<Exception> commitExceptionSupplier() {
        return Stream.of(
                new KafkaException("Test exception"),
                new GroupAuthorizationException("Group authorization exception"));
    }

    @Test
    public void testCommitAsyncWithFencedException() {
        consumer = newConsumer();
        completeCommitSyncApplicationEventSuccessfully();
        final Map<TopicPartition, OffsetAndMetadata> offsets = mockTopicPartitionOffset();
        MockCommitCallback callback = new MockCommitCallback();

        assertDoesNotThrow(() -> consumer.commitAsync(offsets, callback));

        final ArgumentCaptor<AsyncCommitEvent> commitEventCaptor = ArgumentCaptor.forClass(AsyncCommitEvent.class);
        verify(applicationEventHandler).add(commitEventCaptor.capture());
        final AsyncCommitEvent commitEvent = commitEventCaptor.getValue();
        commitEvent.future().completeExceptionally(Errors.FENCED_INSTANCE_ID.exception());

        assertThrows(Errors.FENCED_INSTANCE_ID.exception().getClass(), () -> consumer.commitAsync());
    }

    @Test
    public void testCommitted() {
        time = new MockTime(1);
        consumer = newConsumer();
        Map<TopicPartition, OffsetAndMetadata> topicPartitionOffsets = mockTopicPartitionOffset();
        completeFetchedCommittedOffsetApplicationEventSuccessfully(topicPartitionOffsets);

        assertEquals(topicPartitionOffsets, consumer.committed(topicPartitionOffsets.keySet(), Duration.ofMillis(1000)));
        verify(applicationEventHandler).addAndGet(ArgumentMatchers.isA(FetchCommittedOffsetsEvent.class));
        final Metric metric = consumer.metrics()
            .get(consumer.metricsRegistry().metricName("committed-time-ns-total", "consumer-metrics"));
        assertTrue((double) metric.metricValue() > 0);
    }

    @Test
    public void testCommittedLeaderEpochUpdate() {
        consumer = newConsumer();
        final TopicPartition t0 = new TopicPartition("t0", 2);
        final TopicPartition t1 = new TopicPartition("t0", 3);
        final TopicPartition t2 = new TopicPartition("t0", 4);
        HashMap<TopicPartition, OffsetAndMetadata> topicPartitionOffsets = new HashMap<>();
        topicPartitionOffsets.put(t0, new OffsetAndMetadata(10L, Optional.of(2), ""));
        topicPartitionOffsets.put(t1, null);
        topicPartitionOffsets.put(t2, new OffsetAndMetadata(20L, Optional.of(3), ""));
        completeFetchedCommittedOffsetApplicationEventSuccessfully(topicPartitionOffsets);

        assertDoesNotThrow(() -> consumer.committed(topicPartitionOffsets.keySet(), Duration.ofMillis(1000)));

        verify(metadata).updateLastSeenEpochIfNewer(t0, 2);
        verify(metadata).updateLastSeenEpochIfNewer(t2, 3);
        verify(applicationEventHandler).addAndGet(ArgumentMatchers.isA(FetchCommittedOffsetsEvent.class));
    }

    @Test
    public void testCommittedExceptionThrown() {
        consumer = newConsumer();
        Map<TopicPartition, OffsetAndMetadata> offsets = mockTopicPartitionOffset();
        when(applicationEventHandler.addAndGet(
            any(FetchCommittedOffsetsEvent.class))).thenAnswer(invocation -> {
                CompletableApplicationEvent<?> event = invocation.getArgument(0);
                assertInstanceOf(FetchCommittedOffsetsEvent.class, event);
                throw new KafkaException("Test exception");
            });

        assertThrows(KafkaException.class, () -> consumer.committed(offsets.keySet(), Duration.ofMillis(1000)));
    }

    @Test
    public void testWakeupBeforeCallingPoll() {
        consumer = newConsumer();
        final String topicName = "foo";
        final int partition = 3;
        final TopicPartition tp = new TopicPartition(topicName, partition);
        doReturn(Fetch.empty()).when(fetchCollector).collectFetch(any(FetchBuffer.class));
        when(applicationEventHandler.addAndGet(any(CheckAndUpdatePositionsEvent.class))).thenReturn(true);
        completeCommitSyncApplicationEventSuccessfully();
        doReturn(LeaderAndEpoch.noLeaderOrEpoch()).when(metadata).currentLeader(any());
        completeAssignmentChangeEventSuccessfully();
        consumer.assign(singleton(tp));

        consumer.wakeup();

        assertThrows(WakeupException.class, () -> consumer.poll(Duration.ZERO));
        assertDoesNotThrow(() -> consumer.poll(Duration.ZERO));
    }

    @Test
    public void testWakeupAfterEmptyFetch() {
        consumer = newConsumer();
        final String topicName = "foo";
        final int partition = 3;
        final TopicPartition tp = new TopicPartition(topicName, partition);
        doAnswer(invocation -> {
            consumer.wakeup();
            return Fetch.empty();
        }).doAnswer(invocation -> Fetch.empty()).when(fetchCollector).collectFetch(any(FetchBuffer.class));
        when(applicationEventHandler.addAndGet(any(CheckAndUpdatePositionsEvent.class))).thenReturn(true);
        completeCommitSyncApplicationEventSuccessfully();
        doReturn(LeaderAndEpoch.noLeaderOrEpoch()).when(metadata).currentLeader(any());
        completeAssignmentChangeEventSuccessfully();
        consumer.assign(singleton(tp));

        assertThrows(WakeupException.class, () -> consumer.poll(Duration.ofMinutes(1)));
        assertDoesNotThrow(() -> consumer.poll(Duration.ZERO));
    }

    @Test
    public void testWakeupAfterNonEmptyFetch() {
        consumer = newConsumer();
        final String topicName = "foo";
        final int partition = 3;
        final TopicPartition tp = new TopicPartition(topicName, partition);
        final List<ConsumerRecord<String, String>> records = asList(
            new ConsumerRecord<>(topicName, partition, 2, "key1", "value1"),
            new ConsumerRecord<>(topicName, partition, 3, "key2", "value2")
        );
        doAnswer(invocation -> {
            consumer.wakeup();
            return Fetch.forPartition(tp, records, true);
        }).when(fetchCollector).collectFetch(Mockito.any(FetchBuffer.class));
        when(applicationEventHandler.addAndGet(any(CheckAndUpdatePositionsEvent.class))).thenReturn(true);
        completeCommitSyncApplicationEventSuccessfully();
        doReturn(LeaderAndEpoch.noLeaderOrEpoch()).when(metadata).currentLeader(any());
        completeAssignmentChangeEventSuccessfully();
        consumer.assign(singleton(tp));

        // since wakeup() is called when the non-empty fetch is returned the wakeup should be ignored
        assertDoesNotThrow(() -> consumer.poll(Duration.ofMinutes(1)));
        // the previously ignored wake-up should not be ignored in the next call
        assertThrows(WakeupException.class, () -> consumer.poll(Duration.ZERO));
    }

    @Test
    public void testCommitInRebalanceCallback() {
        consumer = newConsumer();
        final String topicName = "foo";
        final int partition = 3;
        final TopicPartition tp = new TopicPartition(topicName, partition);
        doAnswer(invocation -> Fetch.empty()).when(fetchCollector).collectFetch(Mockito.any(FetchBuffer.class));
        when(applicationEventHandler.addAndGet(any(CheckAndUpdatePositionsEvent.class))).thenReturn(true);
        SortedSet<TopicPartition> sortedPartitions = new TreeSet<>(TOPIC_PARTITION_COMPARATOR);
        sortedPartitions.add(tp);
        CompletableBackgroundEvent<Void> e = new ConsumerRebalanceListenerCallbackNeededEvent(ON_PARTITIONS_REVOKED, sortedPartitions);
        backgroundEventQueue.add(e);
        completeCommitSyncApplicationEventSuccessfully();
        final AtomicBoolean callbackExecuted = new AtomicBoolean(false);

        ConsumerRebalanceListener listener = new ConsumerRebalanceListener() {
            @Override
            public void onPartitionsRevoked(final Collection<TopicPartition> partitions) {
                assertDoesNotThrow(() -> consumer.commitSync(mkMap(mkEntry(tp, new OffsetAndMetadata(0)))));
                callbackExecuted.set(true);
            }

            @Override
            public void onPartitionsAssigned(final Collection<TopicPartition> partitions) {
                // no-op
            }
        };

        consumer.subscribe(Collections.singletonList(topicName), listener);
        consumer.poll(Duration.ZERO);
        assertTrue(callbackExecuted.get());
    }

    @Test
    public void testSubscriptionRegexEvalOnPollOnlyIfMetadataChanges() {
        SubscriptionState subscriptions = mock(SubscriptionState.class);
        Cluster cluster = mock(Cluster.class);

        consumer = newConsumer(
                mock(FetchBuffer.class),
                mock(ConsumerInterceptors.class),
                mock(ConsumerRebalanceListenerInvoker.class),
                subscriptions,
                "group-id",
                "client-id");

        final String topicName = "foo";
        final int partition = 3;
        final TopicPartition tp = new TopicPartition(topicName, partition);
        doReturn(Fetch.empty()).when(fetchCollector).collectFetch(any(FetchBuffer.class));
        when(applicationEventHandler.addAndGet(any(CheckAndUpdatePositionsEvent.class))).thenReturn(true);
        doReturn(LeaderAndEpoch.noLeaderOrEpoch()).when(metadata).currentLeader(any());
        doReturn(cluster).when(metadata).fetch();
        doReturn(Collections.singleton(topicName)).when(cluster).topics();

        consumer.subscribe(Pattern.compile("f*"));
        verify(metadata).requestUpdateForNewTopics();
        verify(subscriptions).matchesSubscribedPattern(topicName);
        clearInvocations(subscriptions);

        when(subscriptions.hasPatternSubscription()).thenReturn(true);
        consumer.poll(Duration.ZERO);
        verify(subscriptions, never()).matchesSubscribedPattern(topicName);

        when(metadata.updateVersion()).thenReturn(2);
        when(subscriptions.hasPatternSubscription()).thenReturn(true);
        consumer.poll(Duration.ZERO);
        verify(subscriptions).matchesSubscribedPattern(topicName);
    }

    @Test
    public void testClearWakeupTriggerAfterPoll() {
        consumer = newConsumer();
        final String topicName = "foo";
        final int partition = 3;
        final TopicPartition tp = new TopicPartition(topicName, partition);
        final List<ConsumerRecord<String, String>> records = asList(
            new ConsumerRecord<>(topicName, partition, 2, "key1", "value1"),
            new ConsumerRecord<>(topicName, partition, 3, "key2", "value2")
        );
        doReturn(Fetch.forPartition(tp, records, true))
            .when(fetchCollector).collectFetch(any(FetchBuffer.class));
        when(applicationEventHandler.addAndGet(any(CheckAndUpdatePositionsEvent.class))).thenReturn(true);
        completeCommitSyncApplicationEventSuccessfully();
        doReturn(LeaderAndEpoch.noLeaderOrEpoch()).when(metadata).currentLeader(any());
        completeAssignmentChangeEventSuccessfully();
        consumer.assign(singleton(tp));

        consumer.poll(Duration.ZERO);

        assertDoesNotThrow(() -> consumer.poll(Duration.ZERO));
    }

    @Test
    public void testEnsureCallbackExecutedByApplicationThread() {
        consumer = newConsumer();
        final String currentThread = Thread.currentThread().getName();
        MockCommitCallback callback = new MockCommitCallback();
        completeCommitAsyncApplicationEventSuccessfully();

        assertDoesNotThrow(() -> consumer.commitAsync(new HashMap<>(), callback));
        forceCommitCallbackInvocation();
        assertEquals(1, callback.invoked);
        assertEquals(currentThread, callback.completionThread);
    }

    @Test
    public void testEnsureCommitSyncExecutedCommitAsyncCallbacks() {
        consumer = newConsumer();
        KafkaException callbackException = new KafkaException("Async commit callback failed");
        OffsetCommitCallback callback = (offsets, exception) -> {
            throw callbackException;
        };

        assertDoesNotThrow(() -> consumer.commitAsync(new HashMap<>(), callback));
        assertThrows(callbackException.getClass(), () -> consumer.commitSync());
    }

    @Test
    @SuppressWarnings("deprecation")
    public void testPollLongThrowsException() {
        consumer = newConsumer();
        Exception e = assertThrows(UnsupportedOperationException.class, () -> consumer.poll(0L));
        assertEquals("Consumer.poll(long) is not supported when \"group.protocol\" is \"consumer\". " +
            "This method is deprecated and will be removed in the next major release.", e.getMessage());
    }

    @Test
    public void testCommitSyncLeaderEpochUpdate() {
        consumer = newConsumer();
        final TopicPartition t0 = new TopicPartition("t0", 2);
        final TopicPartition t1 = new TopicPartition("t0", 3);
        HashMap<TopicPartition, OffsetAndMetadata> topicPartitionOffsets = new HashMap<>();
        topicPartitionOffsets.put(t0, new OffsetAndMetadata(10L, Optional.of(2), ""));
        topicPartitionOffsets.put(t1, new OffsetAndMetadata(20L, Optional.of(1), ""));
        completeCommitSyncApplicationEventSuccessfully();

        completeAssignmentChangeEventSuccessfully();
        consumer.assign(Arrays.asList(t0, t1));

        assertDoesNotThrow(() -> consumer.commitSync(topicPartitionOffsets));

        verify(metadata).updateLastSeenEpochIfNewer(t0, 2);
        verify(metadata).updateLastSeenEpochIfNewer(t1, 1);
        verify(applicationEventHandler).add(ArgumentMatchers.isA(SyncCommitEvent.class));
    }

    @Test
    public void testCommitAsyncLeaderEpochUpdate() {
        SubscriptionState subscriptions = new SubscriptionState(new LogContext(), OffsetResetStrategy.NONE);
        consumer = newConsumer(
            mock(FetchBuffer.class),
            new ConsumerInterceptors<>(Collections.emptyList()),
            mock(ConsumerRebalanceListenerInvoker.class),
            subscriptions,
            "group-id",
            "client-id");
        completeCommitSyncApplicationEventSuccessfully();
        final TopicPartition t0 = new TopicPartition("t0", 2);
        final TopicPartition t1 = new TopicPartition("t0", 3);
        HashMap<TopicPartition, OffsetAndMetadata> topicPartitionOffsets = new HashMap<>();
        topicPartitionOffsets.put(t0, new OffsetAndMetadata(10L, Optional.of(2), ""));
        topicPartitionOffsets.put(t1, new OffsetAndMetadata(20L, Optional.of(1), ""));
        when(metadata.currentLeader(t0)).thenReturn(
            new LeaderAndEpoch(Optional.of(
                new Node(1, "host", 9000)), Optional.of(1)));
        when(metadata.currentLeader(t1)).thenReturn(
            new LeaderAndEpoch(Optional.of(
                new Node(1, "host", 9000)), Optional.of(1)));
        completeAssignmentChangeEventSuccessfully();
        consumer.assign(Arrays.asList(t0, t1));
        completeSeekUnvalidatedEventSuccessfully();
        consumer.seek(t0, 10);
        consumer.seek(t1, 20);

        MockCommitCallback callback = new MockCommitCallback();
        assertDoesNotThrow(() -> consumer.commitAsync(topicPartitionOffsets, callback));

        verify(metadata).updateLastSeenEpochIfNewer(t0, 2);
        verify(metadata).updateLastSeenEpochIfNewer(t1, 1);
        verify(applicationEventHandler).add(ArgumentMatchers.isA(AsyncCommitEvent.class));

        // Clean-Up. Close the consumer here as we know it will cause a TimeoutException to be thrown.
        // If we get an error *other* than the TimeoutException, we'll fail the test.
        try {
            Exception e = assertThrows(KafkaException.class, () -> consumer.close(Duration.ZERO));
            assertInstanceOf(TimeoutException.class, e.getCause());
        } finally {
            consumer = null;
        }
    }

    @Test
    public void testCommitAsyncTriggersFencedExceptionFromCommitAsync() {
        final String groupId = "consumerGroupA";
        final String groupInstanceId = "groupInstanceId1";
        final Properties props = requiredConsumerConfigAndGroupId(groupId);
        props.put(ConsumerConfig.GROUP_INSTANCE_ID_CONFIG, groupInstanceId);
        final ConsumerConfig config = new ConsumerConfig(props);
        consumer = newConsumer(config);
        completeCommitAsyncApplicationEventExceptionally(Errors.FENCED_INSTANCE_ID.exception());
        doReturn(Fetch.empty()).when(fetchCollector).collectFetch(any(FetchBuffer.class));
        doReturn(LeaderAndEpoch.noLeaderOrEpoch()).when(metadata).currentLeader(any());
        final TopicPartition tp = new TopicPartition("foo", 0);
        completeAssignmentChangeEventSuccessfully();
        consumer.assign(Collections.singleton(tp));
        completeSeekUnvalidatedEventSuccessfully();
        consumer.seek(tp, 20);

        assertDoesNotThrow(() -> consumer.commitAsync());

        Exception e = assertThrows(FencedInstanceIdException.class, () -> consumer.commitAsync());
        assertEquals("Get fenced exception for group.instance.id groupInstanceId1", e.getMessage());
    }

    @Test
    public void testCommitSyncTriggersFencedExceptionFromCommitAsync() {
        final String groupId = "consumerGroupA";
        final String groupInstanceId = "groupInstanceId1";
        final Properties props = requiredConsumerConfigAndGroupId(groupId);
        props.put(ConsumerConfig.GROUP_INSTANCE_ID_CONFIG, groupInstanceId);
        final ConsumerConfig config = new ConsumerConfig(props);
        consumer = newConsumer(config);
        completeCommitAsyncApplicationEventExceptionally(Errors.FENCED_INSTANCE_ID.exception());
        doReturn(Fetch.empty()).when(fetchCollector).collectFetch(any(FetchBuffer.class));
        doReturn(LeaderAndEpoch.noLeaderOrEpoch()).when(metadata).currentLeader(any());
        final TopicPartition tp = new TopicPartition("foo", 0);
        completeAssignmentChangeEventSuccessfully();
        consumer.assign(Collections.singleton(tp));
        completeSeekUnvalidatedEventSuccessfully();
        consumer.seek(tp, 20);

        assertDoesNotThrow(() -> consumer.commitAsync());

        Exception e =  assertThrows(FencedInstanceIdException.class, () -> consumer.commitSync());
        assertEquals("Get fenced exception for group.instance.id groupInstanceId1", e.getMessage());
    }

    @Test
    public void testCommitSyncAwaitsCommitAsyncCompletionWithEmptyOffsets() {
        final TopicPartition tp = new TopicPartition("foo", 0);
        final CompletableFuture<Void> asyncCommitFuture = setUpConsumerWithIncompleteAsyncCommit(tp);

        // Commit async is not completed yet, so commit sync should wait for it to complete (time out)
        assertThrows(TimeoutException.class, () -> consumer.commitSync(Collections.emptyMap(), Duration.ofMillis(100)));

        // Complete exceptionally async commit event
        asyncCommitFuture.completeExceptionally(new KafkaException("Test exception"));

        // Commit async is completed, so commit sync completes immediately (since offsets are empty)
        assertDoesNotThrow(() -> consumer.commitSync(Collections.emptyMap(), Duration.ofMillis(100)));
    }

    @Test
    public void testCommitSyncAwaitsCommitAsyncCompletionWithNonEmptyOffsets() {
        final TopicPartition tp = new TopicPartition("foo", 0);
        final CompletableFuture<Void> asyncCommitFuture = setUpConsumerWithIncompleteAsyncCommit(tp);

        // Mock to complete sync event
        completeCommitSyncApplicationEventSuccessfully();

        // Commit async is not completed yet, so commit sync should wait for it to complete (time out)
        assertThrows(TimeoutException.class, () -> consumer.commitSync(Collections.singletonMap(tp, new OffsetAndMetadata(20)), Duration.ofMillis(100)));

        // Complete async commit event
        asyncCommitFuture.complete(null);

        // Commit async is completed, so commit sync does not need to wait before committing its offsets
        assertDoesNotThrow(() -> consumer.commitSync(Collections.singletonMap(tp, new OffsetAndMetadata(20)), Duration.ofMillis(100)));
    }

    @Test
    public void testCommitSyncAwaitsCommitAsyncButDoesNotFail() {
        final TopicPartition tp = new TopicPartition("foo", 0);
        final CompletableFuture<Void> asyncCommitFuture = setUpConsumerWithIncompleteAsyncCommit(tp);

        // Mock to complete sync event
        completeCommitSyncApplicationEventSuccessfully();

        // Commit async is not completed yet, so commit sync should wait for it to complete (time out)
        assertThrows(TimeoutException.class, () -> consumer.commitSync(Collections.singletonMap(tp, new OffsetAndMetadata(20)), Duration.ofMillis(100)));

        // Complete exceptionally async commit event
        asyncCommitFuture.completeExceptionally(new KafkaException("Test exception"));

        // Commit async is completed exceptionally, but this will be handled by commit callback - commit sync should not fail.
        assertDoesNotThrow(() -> consumer.commitSync(Collections.singletonMap(tp, new OffsetAndMetadata(20)), Duration.ofMillis(100)));
    }

    private CompletableFuture<Void> setUpConsumerWithIncompleteAsyncCommit(TopicPartition tp) {
        time = new MockTime(1);
        consumer = newConsumer();

        // Commit async (incomplete)
        doReturn(LeaderAndEpoch.noLeaderOrEpoch()).when(metadata).currentLeader(any());
        completeAssignmentChangeEventSuccessfully();
        consumer.assign(Collections.singleton(tp));
        completeSeekUnvalidatedEventSuccessfully();
        consumer.seek(tp, 20);
        consumer.commitAsync();

        CompletableApplicationEvent<Void> event = getLastEnqueuedEvent();
        return event.future();
    }

    // ArgumentCaptor's type-matching does not work reliably with Java 8, so we cannot directly capture the AsyncCommitEvent
    // Instead, we capture the super-class CompletableApplicationEvent and fetch the last captured event.
    private <T> CompletableApplicationEvent<T> getLastEnqueuedEvent() {
        final ArgumentCaptor<CompletableApplicationEvent<T>> eventArgumentCaptor = ArgumentCaptor.forClass(CompletableApplicationEvent.class);
        verify(applicationEventHandler, atLeast(1)).add(eventArgumentCaptor.capture());
        final List<CompletableApplicationEvent<T>> allValues = eventArgumentCaptor.getAllValues();
        return allValues.get(allValues.size() - 1);
    }

    @Test
    public void testPollTriggersFencedExceptionFromCommitAsync() {
        final String groupId = "consumerGroupA";
        final String groupInstanceId = "groupInstanceId1";
        final Properties props = requiredConsumerConfigAndGroupId(groupId);
        props.put(ConsumerConfig.GROUP_INSTANCE_ID_CONFIG, groupInstanceId);
        final ConsumerConfig config = new ConsumerConfig(props);
        consumer = newConsumer(config);
        completeCommitAsyncApplicationEventExceptionally(Errors.FENCED_INSTANCE_ID.exception());
        doReturn(Fetch.empty()).when(fetchCollector).collectFetch(any(FetchBuffer.class));
        doReturn(LeaderAndEpoch.noLeaderOrEpoch()).when(metadata).currentLeader(any());
        final TopicPartition tp = new TopicPartition("foo", 0);
        completeAssignmentChangeEventSuccessfully();
        consumer.assign(Collections.singleton(tp));
        completeSeekUnvalidatedEventSuccessfully();
        consumer.seek(tp, 20);

        assertDoesNotThrow(() -> consumer.commitAsync());

        Exception e = assertThrows(FencedInstanceIdException.class, () -> consumer.poll(Duration.ZERO));
        assertEquals("Get fenced exception for group.instance.id groupInstanceId1", e.getMessage());
    }

    @Test
    public void testEnsurePollExecutedCommitAsyncCallbacks() {
        consumer = newConsumer();
        MockCommitCallback callback = new MockCommitCallback();
        completeCommitAsyncApplicationEventSuccessfully();
        doReturn(Fetch.empty()).when(fetchCollector).collectFetch(any(FetchBuffer.class));
        when(applicationEventHandler.addAndGet(any(CheckAndUpdatePositionsEvent.class))).thenReturn(true);

        completeAssignmentChangeEventSuccessfully();
        consumer.assign(Collections.singleton(new TopicPartition("foo", 0)));
        assertDoesNotThrow(() -> consumer.commitAsync(new HashMap<>(), callback));
        assertMockCommitCallbackInvoked(() -> consumer.poll(Duration.ZERO),
            callback,
            null);
    }

    @Test
    public void testEnsureShutdownExecutedCommitAsyncCallbacks() {
        consumer = newConsumer();
        completeUnsubscribeApplicationEventSuccessfully();
        MockCommitCallback callback = new MockCommitCallback();
        completeCommitAsyncApplicationEventSuccessfully();
        assertDoesNotThrow(() -> consumer.commitAsync(new HashMap<>(), callback));
        assertMockCommitCallbackInvoked(() -> consumer.close(),
            callback,
            null);
    }

    @Test
    public void testVerifyApplicationEventOnShutdown() {
        consumer = newConsumer();
        completeUnsubscribeApplicationEventSuccessfully();
        doReturn(null).when(applicationEventHandler).addAndGet(any());
        consumer.close();
        verify(applicationEventHandler).add(any(UnsubscribeEvent.class));
        verify(applicationEventHandler).add(any(CommitOnCloseEvent.class));
    }

    @Test
    public void testUnsubscribeOnClose() {
        SubscriptionState subscriptions = mock(SubscriptionState.class);
        consumer = spy(newConsumer(
            mock(FetchBuffer.class),
            mock(ConsumerInterceptors.class),
            mock(ConsumerRebalanceListenerInvoker.class),
            subscriptions,
            "group-id",
            "client-id"));
        completeUnsubscribeApplicationEventSuccessfully();
        consumer.close(Duration.ZERO);
        verifyUnsubscribeEvent(subscriptions);
    }

    @Test
    public void testFailedPartitionRevocationOnClose() {
        // If rebalance listener failed to execute during close, we still send the leave group,
        // and proceed with closing the consumer.
        SubscriptionState subscriptions = mock(SubscriptionState.class);
        consumer = spy(newConsumer(
            mock(FetchBuffer.class),
            new ConsumerInterceptors<>(Collections.emptyList()),
            mock(ConsumerRebalanceListenerInvoker.class),
            subscriptions,
            "group-id",
            "client-id"));
<<<<<<< HEAD
        doThrow(new KafkaException()).when(consumer).processBackgroundEvents();
=======
        doThrow(new KafkaException()).when(consumer).processBackgroundEvents(any(), any(), any());
>>>>>>> 4312ce6d
        assertThrows(KafkaException.class, () -> consumer.close(Duration.ZERO));
        verifyUnsubscribeEvent(subscriptions);
        // Close operation should carry on even if the unsubscribe fails
        verify(applicationEventHandler).close(any(Duration.class));
    }

    @Test
    public void testAutoCommitSyncEnabled() {
        completeCommitSyncApplicationEventSuccessfully();
        SubscriptionState subscriptions = new SubscriptionState(new LogContext(), OffsetResetStrategy.NONE);
        consumer = newConsumer(
            mock(FetchBuffer.class),
            mock(ConsumerInterceptors.class),
            mock(ConsumerRebalanceListenerInvoker.class),
            subscriptions,
            "group-id",
            "client-id");
        consumer.subscribe(singleton("topic"), mock(ConsumerRebalanceListener.class));
        subscriptions.assignFromSubscribed(singleton(new TopicPartition("topic", 0)));
        completeSeekUnvalidatedEventSuccessfully();
        subscriptions.seek(new TopicPartition("topic", 0), 100);
        consumer.commitSyncAllConsumed(time.timer(100));
        verify(applicationEventHandler).add(any(SyncCommitEvent.class));
    }

    @Test
    public void testAutoCommitSyncDisabled() {
        SubscriptionState subscriptions = new SubscriptionState(new LogContext(), OffsetResetStrategy.NONE);
        consumer = newConsumer(
            mock(FetchBuffer.class),
            mock(ConsumerInterceptors.class),
            mock(ConsumerRebalanceListenerInvoker.class),
            subscriptions,
            "group-id",
            "client-id");
        consumer.subscribe(singleton("topic"), mock(ConsumerRebalanceListener.class));
        subscriptions.assignFromSubscribed(singleton(new TopicPartition("topic", 0)));
        completeSeekUnvalidatedEventSuccessfully();
        subscriptions.seek(new TopicPartition("topic", 0), 100);
        verify(applicationEventHandler, never()).add(any(SyncCommitEvent.class));
    }

    private void assertMockCommitCallbackInvoked(final Executable task,
                                                 final MockCommitCallback callback,
                                                 final Errors errors) {
        assertDoesNotThrow(task);
        assertEquals(1, callback.invoked);
        if (errors == null)
            assertNull(callback.exception);
        else if (errors.exception() instanceof RetriableException)
            assertInstanceOf(RetriableCommitFailedException.class, callback.exception);
    }

    private static class MockCommitCallback implements OffsetCommitCallback {
        public int invoked = 0;
        public Exception exception = null;
        public String completionThread;

        @Override
        public void onComplete(Map<TopicPartition, OffsetAndMetadata> offsets, Exception exception) {
            invoked++;
            this.completionThread = Thread.currentThread().getName();
            this.exception = exception;
        }
    }

    @Test
    public void testAssign() {
        consumer = newConsumer();
        final TopicPartition tp = new TopicPartition("foo", 3);
        completeAssignmentChangeEventSuccessfully();
        consumer.assign(singleton(tp));
        assertTrue(consumer.subscription().isEmpty());
        assertTrue(consumer.assignment().contains(tp));
        verify(applicationEventHandler).addAndGet(any(AssignmentChangeEvent.class));
    }

    @Test
    public void testAssignOnNullTopicPartition() {
        consumer = newConsumer();
        assertThrows(IllegalArgumentException.class, () -> consumer.assign(null));
    }

    @Test
    public void testAssignOnEmptyTopicPartition() {
        consumer = newConsumer();
        completeUnsubscribeApplicationEventSuccessfully();

        consumer.assign(Collections.emptyList());
        assertTrue(consumer.subscription().isEmpty());
        assertTrue(consumer.assignment().isEmpty());
    }

    @Test
    public void testAssignOnNullTopicInPartition() {
        consumer = newConsumer();
        assertThrows(IllegalArgumentException.class, () -> consumer.assign(singleton(new TopicPartition(null, 0))));
    }

    @Test
    public void testAssignOnEmptyTopicInPartition() {
        consumer = newConsumer();
        assertThrows(IllegalArgumentException.class, () -> consumer.assign(singleton(new TopicPartition("  ", 0))));
    }

    @Test
    public void testBeginningOffsetsFailsIfNullPartitions() {
        consumer = newConsumer();
        assertThrows(NullPointerException.class, () -> consumer.beginningOffsets(null,
            Duration.ofMillis(1)));
    }

    @Test
    public void testBeginningOffsets() {
        consumer = newConsumer();
        Map<TopicPartition, OffsetAndTimestampInternal> expectedOffsets = mockOffsetAndTimestamp();

        when(applicationEventHandler.addAndGet(any(ListOffsetsEvent.class))).thenAnswer(invocation -> {
            ListOffsetsEvent event = invocation.getArgument(0);
            Timer timer = time.timer(event.deadlineMs() - time.milliseconds());
            if (timer.remainingMs() == 0) {
                fail("Timer duration should not be zero.");
            }
            return expectedOffsets;
        });

        Map<TopicPartition, Long> result = assertDoesNotThrow(() -> consumer.beginningOffsets(expectedOffsets.keySet(), Duration.ofMillis(1)));

        expectedOffsets.forEach((key, value) -> {
            assertTrue(result.containsKey(key));
            assertEquals(value.offset(), result.get(key));
        });
        verify(applicationEventHandler).addAndGet(any(ListOffsetsEvent.class));
    }

    @Test
    public void testBeginningOffsetsThrowsKafkaExceptionForUnderlyingExecutionFailure() {
        consumer = newConsumer();
        Set<TopicPartition> partitions = mockTopicPartitionOffset().keySet();
        Throwable eventProcessingFailure = new KafkaException("Unexpected failure " +
            "processing List Offsets event");
        doThrow(eventProcessingFailure).when(applicationEventHandler).addAndGet(
            any(ListOffsetsEvent.class));
        Throwable consumerError = assertThrows(KafkaException.class,
            () -> consumer.beginningOffsets(partitions,
                Duration.ofMillis(1)));
        assertEquals(eventProcessingFailure, consumerError);
        verify(applicationEventHandler).addAndGet(ArgumentMatchers.isA(ListOffsetsEvent.class));
    }

    @Test
    public void testBeginningOffsetsTimeoutOnEventProcessingTimeout() {
        consumer = newConsumer();
        doThrow(new TimeoutException()).when(applicationEventHandler).addAndGet(any());
        assertThrows(TimeoutException.class,
            () -> consumer.beginningOffsets(
                Collections.singletonList(new TopicPartition("t1", 0)),
                Duration.ofMillis(1)));
        verify(applicationEventHandler).addAndGet(ArgumentMatchers.isA(ListOffsetsEvent.class));
    }

    @Test
    public void testOffsetsForTimesOnNullPartitions() {
        consumer = newConsumer();
        assertThrows(NullPointerException.class, () -> consumer.offsetsForTimes(null,
            Duration.ofMillis(1)));
    }

    @Test
    public void testOffsetsForTimesFailsOnNegativeTargetTimes() {
        consumer = newConsumer();
        assertThrows(IllegalArgumentException.class,
                () -> consumer.offsetsForTimes(Collections.singletonMap(new TopicPartition(
                                "topic1", 1), ListOffsetsRequest.EARLIEST_TIMESTAMP),
                        Duration.ofMillis(1)));

        assertThrows(IllegalArgumentException.class,
                () -> consumer.offsetsForTimes(Collections.singletonMap(new TopicPartition(
                                "topic1", 1), ListOffsetsRequest.LATEST_TIMESTAMP),
                        Duration.ofMillis(1)));

        assertThrows(IllegalArgumentException.class,
                () -> consumer.offsetsForTimes(Collections.singletonMap(new TopicPartition(
                                "topic1", 1), ListOffsetsRequest.MAX_TIMESTAMP),
                        Duration.ofMillis(1)));
    }

    @Test
    public void testOffsetsForTimes() {
        consumer = newConsumer();
        Map<TopicPartition, OffsetAndTimestampInternal> expectedResult = mockOffsetAndTimestamp();
        Map<TopicPartition, Long> timestampToSearch = mockTimestampToSearch();

        doReturn(expectedResult).when(applicationEventHandler).addAndGet(any());
        Map<TopicPartition, OffsetAndTimestamp> result =
                assertDoesNotThrow(() -> consumer.offsetsForTimes(timestampToSearch, Duration.ofMillis(1)));
        expectedResult.forEach((key, value) -> {
            OffsetAndTimestamp expected = value.buildOffsetAndTimestamp();
            assertEquals(expected, result.get(key));
        });
        verify(applicationEventHandler).addAndGet(ArgumentMatchers.isA(ListOffsetsEvent.class));
    }

    @Test
    public void testOffsetsForTimesTimeoutException() {
        consumer = newConsumer();
        long timeout = 100;
        doThrow(new TimeoutException("Event did not complete in time and was expired by the reaper"))
            .when(applicationEventHandler).addAndGet(any());

        Throwable t = assertThrows(
            TimeoutException.class,
            () -> consumer.offsetsForTimes(mockTimestampToSearch(), Duration.ofMillis(timeout)));
        assertEquals("Failed to get offsets by times in " + timeout + "ms", t.getMessage());
    }

    @Test
    public void testBeginningOffsetsTimeoutException() {
        consumer = newConsumer();
        long timeout = 100;
        doThrow(new TimeoutException("Event did not complete in time and was expired by the reaper"))
            .when(applicationEventHandler).addAndGet(any());

        Throwable t = assertThrows(
            TimeoutException.class,
            () -> consumer.beginningOffsets(Collections.singleton(new TopicPartition("topic", 5)),
                Duration.ofMillis(timeout)));
        assertEquals("Failed to get offsets by times in " + timeout + "ms", t.getMessage());
    }

    @Test
    public void testEndOffsetsTimeoutException() {
        consumer = newConsumer();
        long timeout = 100;
        doThrow(new TimeoutException("Event did not complete in time and was expired by the reaper"))
            .when(applicationEventHandler).addAndGet(any());

        Throwable t = assertThrows(
            TimeoutException.class,
            () -> consumer.endOffsets(Collections.singleton(new TopicPartition("topic", 5)),
                Duration.ofMillis(timeout)));
        assertEquals("Failed to get offsets by times in " + timeout + "ms", t.getMessage());
    }

    // This test ensures same behaviour as the current consumer when offsetsForTimes is called
    // with 0 timeout. It should return map with all requested partitions as keys, with null
    // OffsetAndTimestamp as value.
    @Test
    public void testBeginningOffsetsWithZeroTimeout() {
        consumer = newConsumer();
        TopicPartition tp = new TopicPartition("topic1", 0);
        Map<TopicPartition, Long> result =
                assertDoesNotThrow(() -> consumer.beginningOffsets(Collections.singletonList(tp), Duration.ZERO));
        // The result should be {tp=null}
        assertTrue(result.containsKey(tp));
        assertNull(result.get(tp));
        verify(applicationEventHandler).add(ArgumentMatchers.isA(ListOffsetsEvent.class));
    }

    @Test
    public void testOffsetsForTimesWithZeroTimeout() {
        consumer = newConsumer();
        TopicPartition tp = new TopicPartition("topic1", 0);
        Map<TopicPartition, OffsetAndTimestamp> expectedResult = Collections.singletonMap(tp, null);
        Map<TopicPartition, Long> timestampToSearch = Collections.singletonMap(tp, 5L);
        Map<TopicPartition, OffsetAndTimestamp> result =
            assertDoesNotThrow(() -> consumer.offsetsForTimes(timestampToSearch, Duration.ZERO));
        assertEquals(expectedResult, result);
        verify(applicationEventHandler, never()).addAndGet(ArgumentMatchers.isA(ListOffsetsEvent.class));
    }

    @Test
    public void testWakeupCommitted() {
        consumer = newConsumer();
        final Map<TopicPartition, OffsetAndMetadata> offsets = mockTopicPartitionOffset();
        doAnswer(invocation -> {
            CompletableApplicationEvent<?> event = invocation.getArgument(0);
            assertInstanceOf(FetchCommittedOffsetsEvent.class, event);
            assertTrue(event.future().isCompletedExceptionally());
            return ConsumerUtils.getResult(event.future());
        })
            .when(applicationEventHandler)
            .addAndGet(any(FetchCommittedOffsetsEvent.class));

        consumer.wakeup();
        assertThrows(WakeupException.class, () -> consumer.committed(offsets.keySet()));
        assertNull(consumer.wakeupTrigger().getPendingTask());
    }

    @Test
    public void testNoWakeupInCloseCommit() {
        TopicPartition tp = new TopicPartition("topic1", 0);
        consumer = newConsumer();
        completeAssignmentChangeEventSuccessfully();
        consumer.assign(Collections.singleton(tp));
        doReturn(LeaderAndEpoch.noLeaderOrEpoch()).when(metadata).currentLeader(any());
        completeSeekUnvalidatedEventSuccessfully();
        consumer.seek(tp, 10);
        consumer.wakeup();

        AtomicReference<SyncCommitEvent> capturedEvent = new AtomicReference<>();
        doAnswer(invocation -> {
            ApplicationEvent event = invocation.getArgument(0);
            if (event instanceof SyncCommitEvent) {
                capturedEvent.set((SyncCommitEvent) event);
            }
            return null;
        }).when(applicationEventHandler).add(any());
        completeUnsubscribeApplicationEventSuccessfully();
        consumer.close(Duration.ZERO);

        // A commit was triggered and not completed exceptionally by the wakeup
        assertNotNull(capturedEvent.get());
        assertFalse(capturedEvent.get().future().isCompletedExceptionally());
    }

    @Test
    public void testCloseAwaitPendingAsyncCommitIncomplete() {
        time = new MockTime(1);
        consumer = newConsumer();

        // Commit async (incomplete)
        doReturn(LeaderAndEpoch.noLeaderOrEpoch()).when(metadata).currentLeader(any());
        final TopicPartition tp = new TopicPartition("foo", 0);
        completeAssignmentChangeEventSuccessfully();
        consumer.assign(Collections.singleton(tp));
        completeSeekUnvalidatedEventSuccessfully();
        consumer.seek(tp, 20);

        consumer.commitAsync();
        Exception e = assertThrows(KafkaException.class, () -> consumer.close(Duration.ofMillis(10)));
        assertInstanceOf(TimeoutException.class, e.getCause());
    }

    @Test
    public void testCloseAwaitPendingAsyncCommitComplete() {
        time = new MockTime(1);
        consumer = newConsumer();
        MockCommitCallback cb = new MockCommitCallback();

        // Commit async (complete)
        doReturn(LeaderAndEpoch.noLeaderOrEpoch()).when(metadata).currentLeader(any());
        final TopicPartition tp = new TopicPartition("foo", 0);
        completeAssignmentChangeEventSuccessfully();
        consumer.assign(Collections.singleton(tp));
        completeSeekUnvalidatedEventSuccessfully();
        consumer.seek(tp, 20);
        completeCommitAsyncApplicationEventSuccessfully();
        consumer.commitAsync(cb);

        completeUnsubscribeApplicationEventSuccessfully();
        assertDoesNotThrow(() -> consumer.close(Duration.ofMillis(10)));
        assertEquals(1, cb.invoked);
    }

    @Test
    public void testCloseWithInterruptUsingDefaultTimeout() {
        SubscriptionState subscriptions = mock(SubscriptionState.class);
        ConsumerRebalanceListenerInvoker rebalanceListenerInvoker = mock(ConsumerRebalanceListenerInvoker.class);
        consumer = spy(newConsumer(
            mock(FetchBuffer.class),
            mock(ConsumerInterceptors.class),
            rebalanceListenerInvoker,
            subscriptions,
            "group-id",
            "client-id"));

        AtomicBoolean wasInterrupted = new AtomicBoolean();
        MockRebalanceListener consumerRebalanceListener = new MockRebalanceListener() {

            @Override
            public void onPartitionsRevoked(Collection<TopicPartition> partitions) {
                super.onPartitionsRevoked(partitions);
                wasInterrupted.compareAndSet(false, Thread.currentThread().isInterrupted());
            }
        };

        consumer.subscribe(Collections.singleton("topic-1"), consumerRebalanceListener);

        // This future is completed when the ConsumerRebalanceListener has been invoked and the
        // ConsumerRebalanceListenerCallbackCompletedEvent has been enqueued.
        CompletableFuture<Void> crlCallbackCompletedFuture = new CompletableFuture<>();

        doAnswer(invocation -> {
            SortedSet<TopicPartition> partitions = invocation.getArgument(0);
            consumerRebalanceListener.onPartitionsRevoked(partitions);
            return null;
        }).when(rebalanceListenerInvoker).invokePartitionsRevoked(any());

        doAnswer(invocation -> {
            // When an UnsubscribeEvent is enqueued, don't complete it immediately. Instead, enqueue the 'rebalance
            // callback needed' event from the background thread.
            SortedSet<TopicPartition> partitions = new TreeSet<>(TOPIC_PARTITION_COMPARATOR);
            partitions.addAll(subscriptions.assignedPartitions());
            backgroundEventQueue.add(new ConsumerRebalanceListenerCallbackNeededEvent(ON_PARTITIONS_REVOKED, partitions));

            // Complete the unsubscribe event when the ConsumerRebalanceListenerCallbackCompletedEvent has been
            // enqueued.
            UnsubscribeEvent event = invocation.getArgument(0);
            crlCallbackCompletedFuture.whenComplete((result, exception) -> {
                if (exception != null)
                    event.future().completeExceptionally(exception);
                else
                    event.future().complete(result);
            });

            return null;
        }).when(applicationEventHandler).add(ArgumentMatchers.isA(UnsubscribeEvent.class));

        doAnswer(invocation -> {
            // This triggers the completion of the UnsubscribeEvent above.
            crlCallbackCompletedFuture.complete(null);
            return null;
        }).when(applicationEventHandler).add(ArgumentMatchers.isA(ConsumerRebalanceListenerCallbackCompletedEvent.class));

        try {
            Thread.currentThread().interrupt();
            InterruptException e = assertThrows(InterruptException.class, () -> consumer.close());
            assertNotNull(e.getCause());
            assertEquals(InterruptedException.class, e.getCause().getClass());
        } finally {
            Thread.interrupted();
        }

        assertEquals(1, consumerRebalanceListener.revokedCount);
        assertTrue(wasInterrupted.get());
        verifyUnsubscribeEvent(subscriptions);
        verify(applicationEventHandler).add(any(ConsumerRebalanceListenerCallbackCompletedEvent.class));
    }

    @Test
    public void testCloseWithInterruptUsingZeroTimeout() {
        SubscriptionState subscriptions = mock(SubscriptionState.class);
        consumer = spy(newConsumer(
            mock(FetchBuffer.class),
            mock(ConsumerInterceptors.class),
            mock(ConsumerRebalanceListenerInvoker.class),
            subscriptions,
            "group-id",
            "client-id"));

        try {
            Thread.currentThread().interrupt();
            InterruptException e = assertThrows(InterruptException.class, () -> consumer.close(Duration.ZERO));
            assertNotNull(e.getCause());
            assertEquals(InterruptedException.class, e.getCause().getClass());
        } finally {
            Thread.interrupted();
        }

        verifyUnsubscribeEvent(subscriptions);
        verify(applicationEventHandler, never()).add(any(ConsumerRebalanceListenerCallbackCompletedEvent.class));
    }

    @Test
    public void testInterceptorAutoCommitOnClose() {
        Properties props = requiredConsumerConfigAndGroupId("test-id");
        props.setProperty(ConsumerConfig.INTERCEPTOR_CLASSES_CONFIG, MockConsumerInterceptor.class.getName());
        props.setProperty(ConsumerConfig.ENABLE_AUTO_COMMIT_CONFIG, "true");

        consumer = newConsumer(props);
        assertEquals(1, MockConsumerInterceptor.INIT_COUNT.get());
        completeCommitSyncApplicationEventSuccessfully();
        completeUnsubscribeApplicationEventSuccessfully();

        consumer.close(Duration.ZERO);

        assertEquals(1, MockConsumerInterceptor.ON_COMMIT_COUNT.get());
        assertEquals(1, MockConsumerInterceptor.CLOSE_COUNT.get());
    }

    @Test
    public void testInterceptorCommitSync() {
        Properties props = requiredConsumerConfigAndGroupId("test-id");
        props.setProperty(ConsumerConfig.INTERCEPTOR_CLASSES_CONFIG, MockConsumerInterceptor.class.getName());
        props.setProperty(ConsumerConfig.ENABLE_AUTO_COMMIT_CONFIG, "false");

        consumer = newConsumer(props);
        assertEquals(1, MockConsumerInterceptor.INIT_COUNT.get());
        completeCommitSyncApplicationEventSuccessfully();

        consumer.commitSync(mockTopicPartitionOffset());

        assertEquals(1, MockConsumerInterceptor.ON_COMMIT_COUNT.get());
    }

    @Test
    public void testNoInterceptorCommitSyncFailed() {
        Properties props = requiredConsumerConfigAndGroupId("test-id");
        props.setProperty(ConsumerConfig.INTERCEPTOR_CLASSES_CONFIG, MockConsumerInterceptor.class.getName());
        props.setProperty(ConsumerConfig.ENABLE_AUTO_COMMIT_CONFIG, "false");

        consumer = newConsumer(props);
        assertEquals(1, MockConsumerInterceptor.INIT_COUNT.get());
        KafkaException expected = new KafkaException("Test exception");
        completeCommitSyncApplicationEventExceptionally(expected);

        KafkaException actual = assertThrows(KafkaException.class, () -> consumer.commitSync(mockTopicPartitionOffset()));
        assertEquals(expected, actual);
        assertEquals(0, MockConsumerInterceptor.ON_COMMIT_COUNT.get());
    }

    @Test
    public void testInterceptorCommitAsync() {
        Properties props = requiredConsumerConfigAndGroupId("test-id");
        props.setProperty(ConsumerConfig.INTERCEPTOR_CLASSES_CONFIG, MockConsumerInterceptor.class.getName());
        props.setProperty(ConsumerConfig.ENABLE_AUTO_COMMIT_CONFIG, "false");

        consumer = newConsumer(props);
        assertEquals(1, MockConsumerInterceptor.INIT_COUNT.get());

        completeCommitAsyncApplicationEventSuccessfully();
        consumer.commitAsync(mockTopicPartitionOffset(), new MockCommitCallback());
        assertEquals(0, MockConsumerInterceptor.ON_COMMIT_COUNT.get());

        forceCommitCallbackInvocation();
        assertEquals(1, MockConsumerInterceptor.ON_COMMIT_COUNT.get());
    }

    @Test
    public void testNoInterceptorCommitAsyncFailed() {
        Properties props = requiredConsumerConfigAndGroupId("test-id");
        props.setProperty(ConsumerConfig.INTERCEPTOR_CLASSES_CONFIG, MockConsumerInterceptor.class.getName());
        props.setProperty(ConsumerConfig.ENABLE_AUTO_COMMIT_CONFIG, "false");

        consumer = newConsumer(props);
        assertEquals(1, MockConsumerInterceptor.INIT_COUNT.get());
        completeCommitAsyncApplicationEventExceptionally(new KafkaException("Test exception"));

        consumer.commitAsync(mockTopicPartitionOffset(), new MockCommitCallback());
        assertEquals(0, MockConsumerInterceptor.ON_COMMIT_COUNT.get());

        forceCommitCallbackInvocation();
        assertEquals(0, MockConsumerInterceptor.ON_COMMIT_COUNT.get());
    }

    @Test
    public void testRefreshCommittedOffsetsShouldNotResetIfFailedWithTimeout() {
        consumer = newConsumer();
        testUpdateFetchPositionsWithFetchCommittedOffsetsTimeout(true);
    }

    @Test
    public void testRefreshCommittedOffsetsNotCalledIfNoGroupId() {
        // Create consumer without group id so committed offsets are not used for updating positions
        consumer = newConsumerWithoutGroupId();
        testUpdateFetchPositionsWithFetchCommittedOffsetsTimeout(false);
    }

    @Test
    public void testSubscribeGeneratesEvent() {
        consumer = newConsumer();
        String topic = "topic1";
        consumer.subscribe(singletonList(topic));
        assertEquals(singleton(topic), consumer.subscription());
        assertTrue(consumer.assignment().isEmpty());
        verify(applicationEventHandler).add(ArgumentMatchers.isA(SubscriptionChangeEvent.class));
    }

    @Test
    public void testUnsubscribeGeneratesUnsubscribeEvent() {
        consumer = newConsumer();
        completeUnsubscribeApplicationEventSuccessfully();

        consumer.unsubscribe();

        assertTrue(consumer.subscription().isEmpty());
        assertTrue(consumer.assignment().isEmpty());
        ArgumentCaptor<UnsubscribeEvent> eventCaptor = ArgumentCaptor.forClass(UnsubscribeEvent.class);
        verify(applicationEventHandler).add(eventCaptor.capture());

        // check the deadline is set to the default API timeout
        long deadline = time.milliseconds() + (int) ConsumerConfig.configDef().defaultValues().get(ConsumerConfig.DEFAULT_API_TIMEOUT_MS_CONFIG);
        assertTrue(eventCaptor.getValue().deadlineMs() <= deadline);
    }

    @Test
    public void testSubscribeToEmptyListActsAsUnsubscribe() {
        consumer = newConsumer();
        completeUnsubscribeApplicationEventSuccessfully();

        consumer.subscribe(Collections.emptyList());
        assertTrue(consumer.subscription().isEmpty());
        assertTrue(consumer.assignment().isEmpty());
        verify(applicationEventHandler).add(ArgumentMatchers.isA(UnsubscribeEvent.class));
    }

    @Test
    public void testSubscribeToNullTopicCollection() {
        consumer = newConsumer();
        assertThrows(IllegalArgumentException.class, () -> consumer.subscribe((List<String>) null));
    }

    @Test
    public void testSubscriptionOnNullTopic() {
        consumer = newConsumer();
        assertThrows(IllegalArgumentException.class, () -> consumer.subscribe(singletonList(null)));
    }

    @Test
    public void testSubscriptionOnEmptyTopic() {
        consumer = newConsumer();
        String emptyTopic = "  ";
        assertThrows(IllegalArgumentException.class, () -> consumer.subscribe(singletonList(emptyTopic)));
    }

    @Test
    public void testGroupMetadataAfterCreationWithGroupIdIsNull() {
        final Properties props = requiredConsumerConfig();
        final ConsumerConfig config = new ConsumerConfig(props);
        consumer = newConsumer(config);

        assertFalse(config.unused().contains(ConsumerConfig.AUTO_COMMIT_INTERVAL_MS_CONFIG));
        assertFalse(config.unused().contains(THROW_ON_FETCH_STABLE_OFFSET_UNSUPPORTED));
        final Throwable exception = assertThrows(InvalidGroupIdException.class, consumer::groupMetadata);
        assertEquals(
            "To use the group management or offset commit APIs, you must " +
                "provide a valid " + ConsumerConfig.GROUP_ID_CONFIG + " in the consumer configuration.",
            exception.getMessage()
        );
    }

    @Test
    public void testGroupMetadataAfterCreationWithGroupIdIsNotNull() {
        final String groupId = "consumerGroupA";
        final ConsumerConfig config = new ConsumerConfig(requiredConsumerConfigAndGroupId(groupId));
        consumer = newConsumer(config);

        final ConsumerGroupMetadata groupMetadata = consumer.groupMetadata();

        assertEquals(groupId, groupMetadata.groupId());
        assertEquals(Optional.empty(), groupMetadata.groupInstanceId());
        assertEquals(JoinGroupRequest.UNKNOWN_GENERATION_ID, groupMetadata.generationId());
        assertEquals(JoinGroupRequest.UNKNOWN_MEMBER_ID, groupMetadata.memberId());
    }

    @Test
    public void testGroupMetadataAfterCreationWithGroupIdIsNotNullAndGroupInstanceIdSet() {
        final String groupId = "consumerGroupA";
        final String groupInstanceId = "groupInstanceId1";
        final Properties props = requiredConsumerConfigAndGroupId(groupId);
        props.put(ConsumerConfig.GROUP_INSTANCE_ID_CONFIG, groupInstanceId);
        final ConsumerConfig config = new ConsumerConfig(props);
        consumer = newConsumer(config);

        final ConsumerGroupMetadata groupMetadata = consumer.groupMetadata();

        assertEquals(groupId, groupMetadata.groupId());
        assertEquals(Optional.of(groupInstanceId), groupMetadata.groupInstanceId());
        assertEquals(JoinGroupRequest.UNKNOWN_GENERATION_ID, groupMetadata.generationId());
        assertEquals(JoinGroupRequest.UNKNOWN_MEMBER_ID, groupMetadata.memberId());
    }

    private MemberStateListener captureGroupMetadataUpdateListener(final MockedStatic<RequestManagers> requestManagers) {
        ArgumentCaptor<MemberStateListener> applicationThreadMemberStateListener = ArgumentCaptor.forClass(MemberStateListener.class);
        requestManagers.verify(() -> RequestManagers.supplier(
            any(),
            any(),
            any(),
            any(),
            any(),
            any(),
            any(),
            any(),
            any(),
            any(),
            any(),
            any(),
            any(),
            any(),
            applicationThreadMemberStateListener.capture()
        ));
        return applicationThreadMemberStateListener.getValue();
    }

    @Test
    public void testGroupMetadataUpdate() {
        final String groupId = "consumerGroupA";
        final ConsumerConfig config = new ConsumerConfig(requiredConsumerConfigAndGroupId(groupId));
        try (final MockedStatic<RequestManagers> requestManagers = mockStatic(RequestManagers.class)) {
            consumer = newConsumer(config);
            final ConsumerGroupMetadata oldGroupMetadata = consumer.groupMetadata();
            final MemberStateListener groupMetadataUpdateListener = captureGroupMetadataUpdateListener(requestManagers);
            final int expectedMemberEpoch = 42;
            final String expectedMemberId = "memberId";
            groupMetadataUpdateListener.onMemberEpochUpdated(
                Optional.of(expectedMemberEpoch),
                Optional.of(expectedMemberId)
            );
            final ConsumerGroupMetadata newGroupMetadata = consumer.groupMetadata();
            assertEquals(oldGroupMetadata.groupId(), newGroupMetadata.groupId());
            assertEquals(expectedMemberId, newGroupMetadata.memberId());
            assertEquals(expectedMemberEpoch, newGroupMetadata.generationId());
            assertEquals(oldGroupMetadata.groupInstanceId(), newGroupMetadata.groupInstanceId());
        }
    }

    @Test
    public void testGroupMetadataIsResetAfterUnsubscribe() {
        final String groupId = "consumerGroupA";
        final ConsumerConfig config = new ConsumerConfig(requiredConsumerConfigAndGroupId(groupId));
        try (final MockedStatic<RequestManagers> requestManagers = mockStatic(RequestManagers.class)) {
            consumer = newConsumer(config);
            final MemberStateListener groupMetadataUpdateListener = captureGroupMetadataUpdateListener(requestManagers);
            consumer.subscribe(singletonList("topic"));
            final int memberEpoch = 42;
            final String memberId = "memberId";
            groupMetadataUpdateListener.onMemberEpochUpdated(Optional.of(memberEpoch), Optional.of(memberId));
            final ConsumerGroupMetadata groupMetadata = consumer.groupMetadata();
            assertNotEquals(JoinGroupRequest.UNKNOWN_GENERATION_ID, groupMetadata.generationId());
            assertNotEquals(JoinGroupRequest.UNKNOWN_MEMBER_ID, groupMetadata.memberId());
        }
        completeUnsubscribeApplicationEventSuccessfully();

        consumer.unsubscribe();

        final ConsumerGroupMetadata groupMetadataAfterUnsubscribe = new ConsumerGroupMetadata(
            groupId,
            JoinGroupRequest.UNKNOWN_GENERATION_ID,
            JoinGroupRequest.UNKNOWN_MEMBER_ID,
            Optional.empty()
        );
        assertEquals(groupMetadataAfterUnsubscribe, consumer.groupMetadata());
    }

    /**
     * Tests that the consumer correctly invokes the callbacks for {@link ConsumerRebalanceListener} that was
     * specified. We don't go through the full effort to emulate heartbeats and correct group management here. We're
     * simply exercising the background {@link EventProcessor} does the correct thing when
     * {@link AsyncKafkaConsumer#poll(Duration)} is called.
     *
     * Note that we test {@link ConsumerRebalanceListener} that throws errors in its different callbacks. Failed
     * callback execution does <em>not</em> immediately errors. Instead, those errors are forwarded to the
     * application event thread for the {@link ConsumerMembershipManager} to handle.
     */
    @ParameterizedTest
    @MethodSource("listenerCallbacksInvokeSource")
    public void testListenerCallbacksInvoke(List<ConsumerRebalanceListenerMethodName> methodNames,
                                            Optional<RuntimeException> revokedError,
                                            Optional<RuntimeException> assignedError,
                                            Optional<RuntimeException> lostError,
                                            int expectedRevokedCount,
                                            int expectedAssignedCount,
                                            int expectedLostCount,
                                            Optional<RuntimeException> expectedException
                                            ) {
        consumer = newConsumer();
        CounterConsumerRebalanceListener consumerRebalanceListener = new CounterConsumerRebalanceListener(
                revokedError,
                assignedError,
                lostError
        );
        doReturn(Fetch.empty()).when(fetchCollector).collectFetch(any(FetchBuffer.class));
        consumer.subscribe(Collections.singletonList("topic"), consumerRebalanceListener);
        SortedSet<TopicPartition> partitions = Collections.emptySortedSet();

        for (ConsumerRebalanceListenerMethodName methodName : methodNames) {
            CompletableBackgroundEvent<Void> e = new ConsumerRebalanceListenerCallbackNeededEvent(methodName, partitions);
            backgroundEventQueue.add(e);
        }

        // This will trigger the background event queue to process our background event message.
        // If any error is happening inside the rebalance callbacks, we expect the first exception to be thrown from poll.
        if (expectedException.isPresent()) {
            Exception exception = assertThrows(expectedException.get().getClass(), () -> consumer.poll(Duration.ZERO));
            assertEquals(expectedException.get().getMessage(), exception.getMessage());
            assertEquals(expectedException.get().getCause(), exception.getCause());
        } else {
            when(applicationEventHandler.addAndGet(any(CheckAndUpdatePositionsEvent.class))).thenReturn(true);
            assertDoesNotThrow(() -> consumer.poll(Duration.ZERO));
        }

        assertEquals(expectedRevokedCount, consumerRebalanceListener.revokedCount());
        assertEquals(expectedAssignedCount, consumerRebalanceListener.assignedCount());
        assertEquals(expectedLostCount, consumerRebalanceListener.lostCount());
    }

    private static Stream<Arguments> listenerCallbacksInvokeSource() {
        Optional<RuntimeException> empty = Optional.empty();
        Optional<RuntimeException> error = Optional.of(new RuntimeException("Intentional error"));
        Optional<RuntimeException> kafkaException = Optional.of(new KafkaException("Intentional error"));
        Optional<RuntimeException> wrappedException = Optional.of(new KafkaException("User rebalance callback throws an error", error.get()));

        return Stream.of(
            // Tests if we don't have an event, the listener doesn't get called.
            Arguments.of(Collections.emptyList(), empty, empty, empty, 0, 0, 0, empty),

            // Tests if we get an event for a revocation, that we invoke our listener.
            Arguments.of(Collections.singletonList(ON_PARTITIONS_REVOKED), empty, empty, empty, 1, 0, 0, empty),

            // Tests if we get an event for an assignment, that we invoke our listener.
            Arguments.of(Collections.singletonList(ON_PARTITIONS_ASSIGNED), empty, empty, empty, 0, 1, 0, empty),

            // Tests that we invoke our listener even if it encounters an exception.
            Arguments.of(Collections.singletonList(ON_PARTITIONS_LOST), empty, empty, empty, 0, 0, 1, empty),

            // Tests that we invoke our listener even if it encounters an exception.
            Arguments.of(Collections.singletonList(ON_PARTITIONS_REVOKED), error, empty, empty, 1, 0, 0, wrappedException),

            // Tests that we invoke our listener even if it encounters an exception.
            Arguments.of(Collections.singletonList(ON_PARTITIONS_ASSIGNED), empty, error, empty, 0, 1, 0, wrappedException),

            // Tests that we invoke our listener even if it encounters an exception.
            Arguments.of(Collections.singletonList(ON_PARTITIONS_LOST), empty, empty, error, 0, 0, 1, wrappedException),

            // Tests that we invoke our listener even if it encounters an exception. Special case to test that a kafka exception is not wrapped.
            Arguments.of(Collections.singletonList(ON_PARTITIONS_REVOKED), kafkaException, empty, empty, 1, 0, 0, kafkaException),
            Arguments.of(Collections.singletonList(ON_PARTITIONS_ASSIGNED), empty, kafkaException, empty, 0, 1, 0, kafkaException),
            Arguments.of(Collections.singletonList(ON_PARTITIONS_LOST), empty, empty, kafkaException, 0, 0, 1, kafkaException),

            // Tests if we get separate events for revocation and then assignment--AND our revocation throws an error--
            // we still invoke the listeners correctly and throw the error.
            Arguments.of(Arrays.asList(ON_PARTITIONS_REVOKED, ON_PARTITIONS_ASSIGNED), error, empty, empty, 1, 1, 0, wrappedException),

            // Tests if we get separate events for revocation and then assignment--AND both throws an error--
            // we still invoke the listeners correctly and throw the first error.
            Arguments.of(Arrays.asList(ON_PARTITIONS_REVOKED, ON_PARTITIONS_ASSIGNED), kafkaException, error, empty, 1, 1, 0, kafkaException)
        );
    }

    @Test
    public void testBackgroundError() {
        final String groupId = "consumerGroupA";
        final ConsumerConfig config = new ConsumerConfig(requiredConsumerConfigAndGroupId(groupId));
        consumer = newConsumer(config);

        final KafkaException expectedException = new KafkaException("Nobody expects the Spanish Inquisition");
        final ErrorEvent errorEvent = new ErrorEvent(expectedException);
        backgroundEventQueue.add(errorEvent);
        completeAssignmentChangeEventSuccessfully();
        consumer.assign(singletonList(new TopicPartition("topic", 0)));
        final KafkaException exception = assertThrows(KafkaException.class, () -> consumer.poll(Duration.ZERO));

        assertEquals(expectedException.getMessage(), exception.getMessage());
    }

    @Test
    public void testMultipleBackgroundErrors() {
        final String groupId = "consumerGroupA";
        final ConsumerConfig config = new ConsumerConfig(requiredConsumerConfigAndGroupId(groupId));
        consumer = newConsumer(config);

        final KafkaException expectedException1 = new KafkaException("Nobody expects the Spanish Inquisition");
        final ErrorEvent errorEvent1 = new ErrorEvent(expectedException1);
        backgroundEventQueue.add(errorEvent1);
        final KafkaException expectedException2 = new KafkaException("Spam, Spam, Spam");
        final ErrorEvent errorEvent2 = new ErrorEvent(expectedException2);
        backgroundEventQueue.add(errorEvent2);
        completeAssignmentChangeEventSuccessfully();
        consumer.assign(singletonList(new TopicPartition("topic", 0)));
        final KafkaException exception = assertThrows(KafkaException.class, () -> consumer.poll(Duration.ZERO));

        assertEquals(expectedException1.getMessage(), exception.getMessage());
        assertTrue(backgroundEventQueue.isEmpty());
    }

    @Test
    public void testGroupRemoteAssignorUnusedIfGroupIdUndefined() {
        final Properties props = requiredConsumerConfig();
        props.put(ConsumerConfig.GROUP_REMOTE_ASSIGNOR_CONFIG, "someAssignor");
        props.put(ConsumerConfig.GROUP_PROTOCOL_CONFIG, GroupProtocol.CONSUMER.name().toLowerCase(Locale.ROOT));
        final ConsumerConfig config = new ConsumerConfig(props);
        consumer = newConsumer(config);

        assertTrue(config.unused().contains(ConsumerConfig.GROUP_REMOTE_ASSIGNOR_CONFIG));
    }

    @Test
    public void testGroupRemoteAssignorInClassicProtocol() {
        final Properties props = requiredConsumerConfig();
        props.put(ConsumerConfig.GROUP_ID_CONFIG, "consumerGroupA");
        props.put(ConsumerConfig.GROUP_PROTOCOL_CONFIG, GroupProtocol.CLASSIC.name().toLowerCase(Locale.ROOT));
        props.put(ConsumerConfig.GROUP_REMOTE_ASSIGNOR_CONFIG, "someAssignor");
        assertThrows(ConfigException.class, () -> new ConsumerConfig(props));
    }

    @Test
    public void testGroupRemoteAssignorUsedInConsumerProtocol() {
        final Properties props = requiredConsumerConfig();
        props.put(ConsumerConfig.GROUP_ID_CONFIG, "consumerGroupA");
        props.put(ConsumerConfig.GROUP_PROTOCOL_CONFIG, GroupProtocol.CONSUMER.name().toLowerCase(Locale.ROOT));
        props.put(ConsumerConfig.GROUP_REMOTE_ASSIGNOR_CONFIG, "someAssignor");
        final ConsumerConfig config = new ConsumerConfig(props);
        consumer = newConsumer(config);

        assertFalse(config.unused().contains(ConsumerConfig.GROUP_REMOTE_ASSIGNOR_CONFIG));
    }

    @Test
    public void testPartitionAssignmentStrategyUnusedInAsyncConsumer() {
        final Properties props = requiredConsumerConfig();
        props.put(ConsumerConfig.GROUP_ID_CONFIG, "consumerGroup1");
        props.put(ConsumerConfig.GROUP_PROTOCOL_CONFIG, GroupProtocol.CONSUMER.name().toLowerCase(Locale.ROOT));
        props.put(ConsumerConfig.PARTITION_ASSIGNMENT_STRATEGY_CONFIG, "CooperativeStickyAssignor");
        final ConsumerConfig config = new ConsumerConfig(props);
        consumer = newConsumer(config);

        assertTrue(config.unused().contains(ConsumerConfig.PARTITION_ASSIGNMENT_STRATEGY_CONFIG));
    }

    @Test
    public void testGroupIdNull() {
        final Properties props = requiredConsumerConfig();
        props.put(ConsumerConfig.AUTO_COMMIT_INTERVAL_MS_CONFIG, 10000);
        props.put(THROW_ON_FETCH_STABLE_OFFSET_UNSUPPORTED, true);
        final ConsumerConfig config = new ConsumerConfig(props);
        consumer = newConsumer(config);

        assertFalse(config.unused().contains(ConsumerConfig.AUTO_COMMIT_INTERVAL_MS_CONFIG));
        assertFalse(config.unused().contains(THROW_ON_FETCH_STABLE_OFFSET_UNSUPPORTED));
    }

    @Test
    public void testGroupIdNotNullAndValid() {
        final Properties props = requiredConsumerConfigAndGroupId("consumerGroupA");
        props.put(ConsumerConfig.AUTO_COMMIT_INTERVAL_MS_CONFIG, 10000);
        props.put(THROW_ON_FETCH_STABLE_OFFSET_UNSUPPORTED, true);
        final ConsumerConfig config = new ConsumerConfig(props);
        consumer = newConsumer(config);

        assertTrue(config.unused().contains(ConsumerConfig.AUTO_COMMIT_INTERVAL_MS_CONFIG));
        assertTrue(config.unused().contains(THROW_ON_FETCH_STABLE_OFFSET_UNSUPPORTED));
    }

    @Test
    public void testEnsurePollEventSentOnConsumerPoll() {
        SubscriptionState subscriptions = new SubscriptionState(new LogContext(), OffsetResetStrategy.NONE);
        consumer = newConsumer(
                mock(FetchBuffer.class),
                new ConsumerInterceptors<>(Collections.emptyList()),
                mock(ConsumerRebalanceListenerInvoker.class),
                subscriptions,
                "group-id",
                "client-id");
        final TopicPartition tp = new TopicPartition("topic", 0);
        final List<ConsumerRecord<String, String>> records = singletonList(
                new ConsumerRecord<>("topic", 0, 2, "key1", "value1"));
        doAnswer(invocation -> Fetch.forPartition(tp, records, true))
                .when(fetchCollector)
                .collectFetch(Mockito.any(FetchBuffer.class));
        when(applicationEventHandler.addAndGet(any(CheckAndUpdatePositionsEvent.class))).thenReturn(true);

        consumer.subscribe(singletonList("topic1"));
        consumer.poll(Duration.ofMillis(100));
        verify(applicationEventHandler).add(any(PollEvent.class));
    }

    private Properties requiredConsumerConfigAndGroupId(final String groupId) {
        final Properties props = requiredConsumerConfig();
        props.put(ConsumerConfig.GROUP_ID_CONFIG, groupId);
        return props;
    }

    private void testUpdateFetchPositionsWithFetchCommittedOffsetsTimeout(boolean committedOffsetsEnabled) {
        completeFetchedCommittedOffsetApplicationEventExceptionally(new TimeoutException());
        doReturn(Fetch.empty()).when(fetchCollector).collectFetch(any(FetchBuffer.class));
        when(applicationEventHandler.addAndGet(any(CheckAndUpdatePositionsEvent.class))).thenReturn(true);

        completeAssignmentChangeEventSuccessfully();
        consumer.assign(singleton(new TopicPartition("t1", 1)));

        consumer.poll(Duration.ZERO);

        verify(applicationEventHandler, atLeast(1))
            .addAndGet(ArgumentMatchers.isA(CheckAndUpdatePositionsEvent.class));
    }

    @Test
    public void testLongPollWaitIsLimited() {
        consumer = newConsumer();
        String topicName = "topic1";
        consumer.subscribe(singletonList(topicName));

        assertEquals(singleton(topicName), consumer.subscription());
        assertTrue(consumer.assignment().isEmpty());

        final int partition = 3;
        final TopicPartition tp = new TopicPartition(topicName, partition);
        final List<ConsumerRecord<String, String>> records = asList(
            new ConsumerRecord<>(topicName, partition, 2, "key1", "value1"),
            new ConsumerRecord<>(topicName, partition, 3, "key2", "value2")
        );

        // On the first iteration, return no data; on the second, return two records
        doAnswer(invocation -> {
            // Mock the subscription being assigned as the first fetch is collected
            consumer.subscriptions().assignFromSubscribed(Collections.singleton(tp));
            return Fetch.empty();
        }).doAnswer(invocation ->
            Fetch.forPartition(tp, records, true)
        ).when(fetchCollector).collectFetch(any(FetchBuffer.class));
        when(applicationEventHandler.addAndGet(any(CheckAndUpdatePositionsEvent.class))).thenReturn(true);

        // And then poll for up to 10000ms, which should return 2 records without timing out
        ConsumerRecords<?, ?> returnedRecords = consumer.poll(Duration.ofMillis(10000));
        assertEquals(2, returnedRecords.count());

        assertEquals(singleton(topicName), consumer.subscription());
        assertEquals(singleton(tp), consumer.assignment());
    }

    /**
<<<<<<< HEAD
     * Tests {@link AsyncKafkaConsumer#waitForUnsubscribe(CompletableFuture, boolean, Timer)}
=======
     * Tests {@link AsyncKafkaConsumer#processBackgroundEvents(Future, Timer, Predicate) processBackgroundEvents}
>>>>>>> 4312ce6d
     * handles the case where the {@link Future} takes a bit of time to complete, but does within the timeout.
     */
    @Test
    public void testWaitForUnsubscribeWithInitialDelay() throws Exception {
        consumer = newConsumer();
        Timer timer = time.timer(1000);
        CompletableFuture<?> future = mock(CompletableFuture.class);
        CountDownLatch latch = new CountDownLatch(3);

        // Mock our call to Future.get(timeout) so that it mimics a delay of 200 milliseconds. Keep in mind that
        // the incremental timeout inside processBackgroundEvents is 100 seconds for each pass. Our first two passes
        // will exceed the incremental timeout, but the third will return.
        doAnswer(invocation -> {
            latch.countDown();

            if (latch.getCount() > 0) {
                long timeout = invocation.getArgument(0, Long.class);
                timer.sleep(timeout);
                throw new java.util.concurrent.TimeoutException("Intentional timeout");
            }

            future.complete(null);
            return null;
        }).when(future).get(any(Long.class), any(TimeUnit.class));

<<<<<<< HEAD
        consumer.waitForUnsubscribe(future, false, timer);
=======
        consumer.processBackgroundEvents(future, timer, e -> false);
>>>>>>> 4312ce6d

        // 800 is the 1000 ms timeout (above) minus the 200 ms delay for the two incremental timeouts/retries.
        assertEquals(800, timer.remainingMs());
    }

    /**
<<<<<<< HEAD
     * Tests {@link AsyncKafkaConsumer#waitForUnsubscribe(CompletableFuture, boolean, Timer)}
=======
     * Tests {@link AsyncKafkaConsumer#processBackgroundEvents(Future, Timer, Predicate) processBackgroundEvents}
>>>>>>> 4312ce6d
     * handles the case where the {@link Future} is already complete when invoked, so it doesn't have to wait.
     */
    @Test
    public void testWaitForUnsubscribeWithoutDelay() {
        consumer = newConsumer();
        Timer timer = time.timer(1000);

        // Create a future that is already completed.
        CompletableFuture<?> future = CompletableFuture.completedFuture(null);

<<<<<<< HEAD
        consumer.waitForUnsubscribe(future, false, timer);
=======
        consumer.processBackgroundEvents(future, timer, e -> false);
>>>>>>> 4312ce6d

        // Because we didn't need to perform a timed get, we should still have every last millisecond
        // of our initial timeout.
        assertEquals(1000, timer.remainingMs());
    }

    /**
<<<<<<< HEAD
     * Tests {@link AsyncKafkaConsumer#waitForUnsubscribe(CompletableFuture, boolean, Timer)}
=======
     * Tests {@link AsyncKafkaConsumer#processBackgroundEvents(Future, Timer, Predicate) processBackgroundEvents}
>>>>>>> 4312ce6d
     * handles the case where the {@link Future} does not complete within the timeout.
     */
    @Test
    public void testWaitForUnsubscribeTimesOut() throws Exception {
        consumer = newConsumer();
        Timer timer = time.timer(1000);
        CompletableFuture<?> future = mock(CompletableFuture.class);

        doAnswer(invocation -> {
            long timeout = invocation.getArgument(0, Long.class);
            timer.sleep(timeout);
            throw new java.util.concurrent.TimeoutException("Intentional timeout");
        }).when(future).get(any(Long.class), any(TimeUnit.class));

<<<<<<< HEAD
        assertThrows(TimeoutException.class, () -> consumer.waitForUnsubscribe(future, anyBoolean(), timer));
=======
        assertThrows(TimeoutException.class, () -> consumer.processBackgroundEvents(future, timer, e -> false));
>>>>>>> 4312ce6d

        // Because we forced our mocked future to continuously time out, we should have no time remaining.
        assertEquals(0, timer.remainingMs());
    }

    /**
     * Tests that calling {@link Thread#interrupt()} before {@link KafkaConsumer#poll(Duration)}
     * causes {@link InterruptException} to be thrown.
     */
    @Test
    public void testPollThrowsInterruptExceptionIfInterrupted() {
        consumer = newConsumer();
        final String topicName = "foo";
        final int partition = 3;
        final TopicPartition tp = new TopicPartition(topicName, partition);
        doReturn(Fetch.empty()).when(fetchCollector).collectFetch(any(FetchBuffer.class));
        when(applicationEventHandler.addAndGet(any(CheckAndUpdatePositionsEvent.class))).thenReturn(true);
        doReturn(LeaderAndEpoch.noLeaderOrEpoch()).when(metadata).currentLeader(any());
        completeAssignmentChangeEventSuccessfully();
        consumer.assign(singleton(tp));

        // interrupt the thread and call poll
        try {
            Thread.currentThread().interrupt();
            assertThrows(InterruptException.class, () -> consumer.poll(Duration.ZERO));
        } finally {
            // clear interrupted state again since this thread may be reused by JUnit
            Thread.interrupted();
        }
        assertDoesNotThrow(() -> consumer.poll(Duration.ZERO));
    }

    @Test
    void testReaperInvokedInClose() {
        consumer = newConsumer();
        completeUnsubscribeApplicationEventSuccessfully();
        consumer.close();
        verify(backgroundEventReaper).reap(backgroundEventQueue);
    }

    @Test
    void testReaperInvokedInUnsubscribe() {
        consumer = newConsumer();
        completeUnsubscribeApplicationEventSuccessfully();
        consumer.unsubscribe();
        verify(backgroundEventReaper).reap(time.milliseconds());
    }

    @Test
    void testReaperInvokedInPoll() {
        consumer = newConsumer();
        doReturn(Fetch.empty()).when(fetchCollector).collectFetch(any(FetchBuffer.class));
        consumer.subscribe(Collections.singletonList("topic"));
        when(applicationEventHandler.addAndGet(any(CheckAndUpdatePositionsEvent.class))).thenReturn(true);
        consumer.poll(Duration.ZERO);
        verify(backgroundEventReaper).reap(time.milliseconds());
    }

    @Test
    public void testUnsubscribeWithoutGroupId() {
        consumer = newConsumerWithoutGroupId();

        completeUnsubscribeApplicationEventSuccessfully();
        consumer.unsubscribe();
        verify(applicationEventHandler).add(ArgumentMatchers.isA(UnsubscribeEvent.class));
    }

    private void verifyUnsubscribeEvent(SubscriptionState subscriptions) {
        // Check that an unsubscribe event was generated, and that the consumer waited for it to
        // complete processing background events.
        verify(applicationEventHandler).add(any(UnsubscribeEvent.class));
<<<<<<< HEAD
        verify(consumer).waitForUnsubscribe(any(), anyBoolean(), any());
=======
        verify(consumer).processBackgroundEvents(any(), any(), any());
>>>>>>> 4312ce6d

        // The consumer should not clear the assignment in the app thread. The unsubscribe
        // event is the one responsible for updating the assignment in the background when it
        // completes.
        verify(subscriptions, never()).assignFromSubscribed(any());
    }

    private Map<TopicPartition, OffsetAndMetadata> mockTopicPartitionOffset() {
        final TopicPartition t0 = new TopicPartition("t0", 2);
        final TopicPartition t1 = new TopicPartition("t0", 3);
        Map<TopicPartition, OffsetAndMetadata> topicPartitionOffsets = new HashMap<>();
        topicPartitionOffsets.put(t0, new OffsetAndMetadata(10L));
        topicPartitionOffsets.put(t1, new OffsetAndMetadata(20L));
        return topicPartitionOffsets;
    }

    private Map<TopicPartition, OffsetAndTimestampInternal> mockOffsetAndTimestamp() {
        final TopicPartition t0 = new TopicPartition("t0", 2);
        final TopicPartition t1 = new TopicPartition("t0", 3);
        Map<TopicPartition, OffsetAndTimestampInternal> offsetAndTimestamp = new HashMap<>();
        offsetAndTimestamp.put(t0, new OffsetAndTimestampInternal(5L, 1L, Optional.empty()));
        offsetAndTimestamp.put(t1, new OffsetAndTimestampInternal(6L, 3L, Optional.empty()));
        return offsetAndTimestamp;
    }

    private Map<TopicPartition, Long> mockTimestampToSearch() {
        final TopicPartition t0 = new TopicPartition("t0", 2);
        final TopicPartition t1 = new TopicPartition("t0", 3);
        Map<TopicPartition, Long> timestampToSearch = new HashMap<>();
        timestampToSearch.put(t0, 1L);
        timestampToSearch.put(t1, 2L);
        return timestampToSearch;
    }

    private void completeCommitAsyncApplicationEventExceptionally(Exception ex) {
        doAnswer(invocation -> {
            AsyncCommitEvent event = invocation.getArgument(0);
            event.future().completeExceptionally(ex);
            return null;
        }).when(applicationEventHandler).add(ArgumentMatchers.isA(AsyncCommitEvent.class));
    }

    private void completeCommitSyncApplicationEventExceptionally(Exception ex) {
        doAnswer(invocation -> {
            SyncCommitEvent event = invocation.getArgument(0);
            event.future().completeExceptionally(ex);
            return null;
        }).when(applicationEventHandler).add(ArgumentMatchers.isA(SyncCommitEvent.class));
    }

    private void completeCommitAsyncApplicationEventSuccessfully() {
        doAnswer(invocation -> {
            AsyncCommitEvent event = invocation.getArgument(0);
            event.future().complete(null);
            return null;
        }).when(applicationEventHandler).add(ArgumentMatchers.isA(AsyncCommitEvent.class));
    }

    private void completeCommitSyncApplicationEventSuccessfully() {
        doAnswer(invocation -> {
            SyncCommitEvent event = invocation.getArgument(0);
            event.future().complete(null);
            return null;
        }).when(applicationEventHandler).add(ArgumentMatchers.isA(SyncCommitEvent.class));
    }

    private void completeFetchedCommittedOffsetApplicationEventSuccessfully(final Map<TopicPartition, OffsetAndMetadata> committedOffsets) {
        doReturn(committedOffsets)
            .when(applicationEventHandler)
            .addAndGet(any(FetchCommittedOffsetsEvent.class));

        doAnswer(invocation -> {
            FetchCommittedOffsetsEvent event = invocation.getArgument(0);
            event.future().complete(committedOffsets);
            return null;
        }).when(applicationEventHandler).add(ArgumentMatchers.isA(FetchCommittedOffsetsEvent.class));
    }

    private void completeFetchedCommittedOffsetApplicationEventExceptionally(Exception ex) {
        doThrow(ex)
            .when(applicationEventHandler)
            .addAndGet(any(FetchCommittedOffsetsEvent.class));
    }

    private void completeUnsubscribeApplicationEventSuccessfully() {
        doAnswer(invocation -> {
            UnsubscribeEvent event = invocation.getArgument(0);
            event.future().complete(null);
            return null;
        }).when(applicationEventHandler).add(ArgumentMatchers.isA(UnsubscribeEvent.class));
    }

    private void completeAssignmentChangeEventSuccessfully() {
        doAnswer(invocation -> {
            AssignmentChangeEvent event = invocation.getArgument(0);
            consumer.subscriptions().assignFromUser(new HashSet<>(event.partitions()));
            event.future().complete(null);
            return null;
        }).when(applicationEventHandler).addAndGet(ArgumentMatchers.isA(AssignmentChangeEvent.class));
    }

    private void completeSeekUnvalidatedEventSuccessfully() {
        doAnswer(invocation -> {
            SeekUnvalidatedEvent event = invocation.getArgument(0);
            SubscriptionState.FetchPosition newPosition = new SubscriptionState.FetchPosition(
                    event.offset(),
                    event.offsetEpoch(),
                    metadata.currentLeader(event.partition())
            );
            consumer.subscriptions().seekUnvalidated(event.partition(), newPosition);
            event.future().complete(null);
            return null;
        }).when(applicationEventHandler).addAndGet(ArgumentMatchers.isA(SeekUnvalidatedEvent.class));
    }

    private void forceCommitCallbackInvocation() {
        // Invokes callback
        consumer.commitAsync();
    }
}<|MERGE_RESOLUTION|>--- conflicted
+++ resolved
@@ -107,7 +107,6 @@
 import java.util.concurrent.TimeUnit;
 import java.util.concurrent.atomic.AtomicBoolean;
 import java.util.concurrent.atomic.AtomicReference;
-import java.util.function.Predicate;
 import java.util.regex.Pattern;
 import java.util.stream.Stream;
 
@@ -866,11 +865,7 @@
             subscriptions,
             "group-id",
             "client-id"));
-<<<<<<< HEAD
         doThrow(new KafkaException()).when(consumer).processBackgroundEvents();
-=======
-        doThrow(new KafkaException()).when(consumer).processBackgroundEvents(any(), any(), any());
->>>>>>> 4312ce6d
         assertThrows(KafkaException.class, () -> consumer.close(Duration.ZERO));
         verifyUnsubscribeEvent(subscriptions);
         // Close operation should carry on even if the unsubscribe fails
@@ -1873,11 +1868,7 @@
     }
 
     /**
-<<<<<<< HEAD
      * Tests {@link AsyncKafkaConsumer#waitForUnsubscribe(CompletableFuture, boolean, Timer)}
-=======
-     * Tests {@link AsyncKafkaConsumer#processBackgroundEvents(Future, Timer, Predicate) processBackgroundEvents}
->>>>>>> 4312ce6d
      * handles the case where the {@link Future} takes a bit of time to complete, but does within the timeout.
      */
     @Test
@@ -1903,22 +1894,14 @@
             return null;
         }).when(future).get(any(Long.class), any(TimeUnit.class));
 
-<<<<<<< HEAD
         consumer.waitForUnsubscribe(future, false, timer);
-=======
-        consumer.processBackgroundEvents(future, timer, e -> false);
->>>>>>> 4312ce6d
 
         // 800 is the 1000 ms timeout (above) minus the 200 ms delay for the two incremental timeouts/retries.
         assertEquals(800, timer.remainingMs());
     }
 
     /**
-<<<<<<< HEAD
      * Tests {@link AsyncKafkaConsumer#waitForUnsubscribe(CompletableFuture, boolean, Timer)}
-=======
-     * Tests {@link AsyncKafkaConsumer#processBackgroundEvents(Future, Timer, Predicate) processBackgroundEvents}
->>>>>>> 4312ce6d
      * handles the case where the {@link Future} is already complete when invoked, so it doesn't have to wait.
      */
     @Test
@@ -1929,11 +1912,7 @@
         // Create a future that is already completed.
         CompletableFuture<?> future = CompletableFuture.completedFuture(null);
 
-<<<<<<< HEAD
         consumer.waitForUnsubscribe(future, false, timer);
-=======
-        consumer.processBackgroundEvents(future, timer, e -> false);
->>>>>>> 4312ce6d
 
         // Because we didn't need to perform a timed get, we should still have every last millisecond
         // of our initial timeout.
@@ -1941,11 +1920,7 @@
     }
 
     /**
-<<<<<<< HEAD
      * Tests {@link AsyncKafkaConsumer#waitForUnsubscribe(CompletableFuture, boolean, Timer)}
-=======
-     * Tests {@link AsyncKafkaConsumer#processBackgroundEvents(Future, Timer, Predicate) processBackgroundEvents}
->>>>>>> 4312ce6d
      * handles the case where the {@link Future} does not complete within the timeout.
      */
     @Test
@@ -1960,11 +1935,7 @@
             throw new java.util.concurrent.TimeoutException("Intentional timeout");
         }).when(future).get(any(Long.class), any(TimeUnit.class));
 
-<<<<<<< HEAD
         assertThrows(TimeoutException.class, () -> consumer.waitForUnsubscribe(future, anyBoolean(), timer));
-=======
-        assertThrows(TimeoutException.class, () -> consumer.processBackgroundEvents(future, timer, e -> false));
->>>>>>> 4312ce6d
 
         // Because we forced our mocked future to continuously time out, we should have no time remaining.
         assertEquals(0, timer.remainingMs());
@@ -2036,11 +2007,7 @@
         // Check that an unsubscribe event was generated, and that the consumer waited for it to
         // complete processing background events.
         verify(applicationEventHandler).add(any(UnsubscribeEvent.class));
-<<<<<<< HEAD
         verify(consumer).waitForUnsubscribe(any(), anyBoolean(), any());
-=======
-        verify(consumer).processBackgroundEvents(any(), any(), any());
->>>>>>> 4312ce6d
 
         // The consumer should not clear the assignment in the app thread. The unsubscribe
         // event is the one responsible for updating the assignment in the background when it
