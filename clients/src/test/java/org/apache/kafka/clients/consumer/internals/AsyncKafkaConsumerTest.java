/*
 * Licensed to the Apache Software Foundation (ASF) under one or more
 * contributor license agreements. See the NOTICE file distributed with
 * this work for additional information regarding copyright ownership.
 * The ASF licenses this file to You under the Apache License, Version 2.0
 * (the "License"); you may not use this file except in compliance with
 * the License. You may obtain a copy of the License at
 *
 *    http://www.apache.org/licenses/LICENSE-2.0
 *
 * Unless required by applicable law or agreed to in writing, software
 * distributed under the License is distributed on an "AS IS" BASIS,
 * WITHOUT WARRANTIES OR CONDITIONS OF ANY KIND, either express or implied.
 * See the License for the specific language governing permissions and
 * limitations under the License.
 */
package org.apache.kafka.clients.consumer.internals;

import org.apache.kafka.clients.Metadata.LeaderAndEpoch;
import org.apache.kafka.clients.consumer.ConsumerConfig;
import org.apache.kafka.clients.consumer.ConsumerGroupMetadata;
import org.apache.kafka.clients.consumer.ConsumerRebalanceListener;
import org.apache.kafka.clients.consumer.ConsumerRecord;
import org.apache.kafka.clients.consumer.ConsumerRecords;
import org.apache.kafka.clients.consumer.GroupProtocol;
import org.apache.kafka.clients.consumer.OffsetAndMetadata;
import org.apache.kafka.clients.consumer.OffsetAndTimestamp;
import org.apache.kafka.clients.consumer.OffsetCommitCallback;
import org.apache.kafka.clients.consumer.OffsetResetStrategy;
import org.apache.kafka.clients.consumer.RetriableCommitFailedException;
import org.apache.kafka.clients.consumer.RoundRobinAssignor;
import org.apache.kafka.clients.consumer.internals.events.ApplicationEvent;
import org.apache.kafka.clients.consumer.internals.events.ApplicationEventHandler;
import org.apache.kafka.clients.consumer.internals.events.AssignmentChangeEvent;
import org.apache.kafka.clients.consumer.internals.events.AsyncCommitEvent;
import org.apache.kafka.clients.consumer.internals.events.BackgroundEvent;
import org.apache.kafka.clients.consumer.internals.events.CommitOnCloseEvent;
import org.apache.kafka.clients.consumer.internals.events.CompletableApplicationEvent;
import org.apache.kafka.clients.consumer.internals.events.CompletableBackgroundEvent;
import org.apache.kafka.clients.consumer.internals.events.ConsumerRebalanceListenerCallbackNeededEvent;
import org.apache.kafka.clients.consumer.internals.events.ErrorEvent;
import org.apache.kafka.clients.consumer.internals.events.EventProcessor;
import org.apache.kafka.clients.consumer.internals.events.FetchCommittedOffsetsEvent;
import org.apache.kafka.clients.consumer.internals.events.GroupMetadataUpdateEvent;
import org.apache.kafka.clients.consumer.internals.events.LeaveOnCloseEvent;
import org.apache.kafka.clients.consumer.internals.events.ListOffsetsEvent;
import org.apache.kafka.clients.consumer.internals.events.NewTopicsMetadataUpdateRequestEvent;
import org.apache.kafka.clients.consumer.internals.events.PollEvent;
import org.apache.kafka.clients.consumer.internals.events.ResetPositionsEvent;
import org.apache.kafka.clients.consumer.internals.events.SubscriptionChangeEvent;
import org.apache.kafka.clients.consumer.internals.events.SyncCommitEvent;
import org.apache.kafka.clients.consumer.internals.events.UnsubscribeEvent;
import org.apache.kafka.clients.consumer.internals.events.ValidatePositionsEvent;
import org.apache.kafka.common.Cluster;
import org.apache.kafka.common.KafkaException;
import org.apache.kafka.common.Metric;
import org.apache.kafka.common.Node;
import org.apache.kafka.common.TopicPartition;
import org.apache.kafka.common.errors.FencedInstanceIdException;
import org.apache.kafka.common.errors.GroupAuthorizationException;
import org.apache.kafka.common.errors.InvalidGroupIdException;
import org.apache.kafka.common.errors.RetriableException;
import org.apache.kafka.common.errors.TimeoutException;
import org.apache.kafka.common.errors.WakeupException;
import org.apache.kafka.common.metrics.Metrics;
import org.apache.kafka.common.protocol.Errors;
import org.apache.kafka.common.requests.JoinGroupRequest;
import org.apache.kafka.common.requests.ListOffsetsRequest;
import org.apache.kafka.common.serialization.StringDeserializer;
import org.apache.kafka.common.utils.LogContext;
import org.apache.kafka.common.utils.MockTime;
import org.apache.kafka.common.utils.Time;
import org.apache.kafka.common.utils.Timer;
import org.apache.kafka.test.MockConsumerInterceptor;
import org.junit.jupiter.api.AfterEach;
import org.junit.jupiter.api.Test;
import org.junit.jupiter.api.function.Executable;
import org.junit.jupiter.params.ParameterizedTest;
import org.junit.jupiter.params.provider.Arguments;
import org.junit.jupiter.params.provider.MethodSource;
import org.mockito.ArgumentCaptor;
import org.mockito.ArgumentMatchers;
import org.mockito.Mockito;

import java.time.Duration;
import java.util.Arrays;
import java.util.Collection;
import java.util.Collections;
import java.util.HashMap;
import java.util.List;
import java.util.Locale;
import java.util.Map;
import java.util.Optional;
import java.util.Properties;
import java.util.Set;
import java.util.SortedSet;
import java.util.TreeSet;
import java.util.concurrent.CompletableFuture;
import java.util.concurrent.CountDownLatch;
import java.util.concurrent.Future;
import java.util.concurrent.LinkedBlockingQueue;
import java.util.concurrent.TimeUnit;
import java.util.concurrent.atomic.AtomicBoolean;
import java.util.concurrent.atomic.AtomicReference;
import java.util.regex.Pattern;
import java.util.stream.Collectors;
import java.util.stream.Stream;

import static java.util.Arrays.asList;
import static java.util.Collections.emptySet;
import static java.util.Collections.singleton;
import static java.util.Collections.singletonList;
import static org.apache.kafka.clients.consumer.internals.ConsumerRebalanceListenerMethodName.ON_PARTITIONS_ASSIGNED;
import static org.apache.kafka.clients.consumer.internals.ConsumerRebalanceListenerMethodName.ON_PARTITIONS_LOST;
import static org.apache.kafka.clients.consumer.internals.ConsumerRebalanceListenerMethodName.ON_PARTITIONS_REVOKED;
import static org.apache.kafka.clients.consumer.internals.ConsumerUtils.THROW_ON_FETCH_STABLE_OFFSET_UNSUPPORTED;
import static org.apache.kafka.clients.consumer.internals.MembershipManagerImpl.TOPIC_PARTITION_COMPARATOR;
import static org.apache.kafka.common.utils.Utils.mkEntry;
import static org.apache.kafka.common.utils.Utils.mkMap;
import static org.junit.jupiter.api.Assertions.assertDoesNotThrow;
import static org.junit.jupiter.api.Assertions.assertEquals;
import static org.junit.jupiter.api.Assertions.assertFalse;
import static org.junit.jupiter.api.Assertions.assertInstanceOf;
import static org.junit.jupiter.api.Assertions.assertNotNull;
import static org.junit.jupiter.api.Assertions.assertNull;
import static org.junit.jupiter.api.Assertions.assertSame;
import static org.junit.jupiter.api.Assertions.assertThrows;
import static org.junit.jupiter.api.Assertions.assertTrue;
import static org.mockito.ArgumentMatchers.any;
import static org.mockito.ArgumentMatchers.eq;
import static org.mockito.Mockito.atLeast;
import static org.mockito.Mockito.doAnswer;
import static org.mockito.Mockito.doReturn;
import static org.mockito.Mockito.doThrow;
import static org.mockito.Mockito.mock;
import static org.mockito.Mockito.never;
import static org.mockito.Mockito.verify;
import static org.mockito.Mockito.when;

@SuppressWarnings("unchecked")
public class AsyncKafkaConsumerTest {

    private AsyncKafkaConsumer<String, String> consumer = null;
    private final Time time = new MockTime(1);
    private final FetchCollector<String, String> fetchCollector = mock(FetchCollector.class);
    private final ApplicationEventHandler applicationEventHandler = mock(ApplicationEventHandler.class);
    private final ConsumerMetadata metadata = mock(ConsumerMetadata.class);
    private final LinkedBlockingQueue<BackgroundEvent> backgroundEventQueue = new LinkedBlockingQueue<>();

    @AfterEach
    public void resetAll() {
        backgroundEventQueue.clear();
        if (consumer != null) {
            consumer.close(Duration.ZERO);
        }
        consumer = null;
        Mockito.framework().clearInlineMocks();
        MockConsumerInterceptor.resetCounters();
    }

    private AsyncKafkaConsumer<String, String> newConsumer() {
        final Properties props = requiredConsumerProperties();
        props.put(ConsumerConfig.GROUP_ID_CONFIG, "group-id");
        return newConsumer(props);
    }

    private AsyncKafkaConsumer<String, String> newConsumerWithoutGroupId() {
        final Properties props = requiredConsumerProperties();
        return newConsumer(props);
    }

    @SuppressWarnings("UnusedReturnValue")
    private AsyncKafkaConsumer<String, String> newConsumerWithEmptyGroupId() {
        final Properties props = requiredConsumerPropertiesAndGroupId("");
        return newConsumer(props);
    }

    private AsyncKafkaConsumer<String, String> newConsumer(Properties props) {
        final ConsumerConfig config = new ConsumerConfig(props);
        return newConsumer(config);
    }

    private AsyncKafkaConsumer<String, String> newConsumer(ConsumerConfig config) {
        return new AsyncKafkaConsumer<>(
            config,
            new StringDeserializer(),
            new StringDeserializer(),
            time,
            (a, b, c, d, e, f) -> applicationEventHandler,
            (a, b, c, d, e, f, g) -> fetchCollector,
            (a, b, c, d) -> metadata,
            backgroundEventQueue
        );
    }

    private AsyncKafkaConsumer<String, String> newConsumer(SubscriptionState subscriptions, boolean autoCommitEnabled) {
        return new AsyncKafkaConsumer<String, String>(
            new LogContext(),
            "client-id",
            new Deserializers<>(new StringDeserializer(), new StringDeserializer()),
            mock(FetchBuffer.class),
            fetchCollector,
            mock(ConsumerInterceptors.class),
            time,
            applicationEventHandler,
            backgroundEventQueue,
            mock(ConsumerRebalanceListenerInvoker.class),
            new Metrics(),
            subscriptions,
            metadata,
            100L,
            1000,
            singletonList(new RoundRobinAssignor()),
            "group-id",
            autoCommitEnabled);
    }

    @Test
    public void testSuccessfulStartupShutdown() {
        consumer = newConsumer();
        assertDoesNotThrow(() -> consumer.close());
    }

    @Test
    public void testInvalidGroupId() {
        KafkaException e = assertThrows(KafkaException.class, this::newConsumerWithEmptyGroupId);
        assertInstanceOf(InvalidGroupIdException.class, e.getCause());
    }

    @Test
    public void testFailOnClosedConsumer() {
        consumer = newConsumer();
        consumer.close();
        final IllegalStateException res = assertThrows(IllegalStateException.class, consumer::assignment);
        assertEquals("This consumer has already been closed.", res.getMessage());
    }

    @Test
    public void testCommitAsyncWithNullCallback() {
        consumer = newConsumer();
        final TopicPartition t0 = new TopicPartition("t0", 2);
        final TopicPartition t1 = new TopicPartition("t0", 3);
        HashMap<TopicPartition, OffsetAndMetadata> offsets = new HashMap<>();
        offsets.put(t0, new OffsetAndMetadata(10L));
        offsets.put(t1, new OffsetAndMetadata(20L));

        consumer.commitAsync(offsets, null);

        final ArgumentCaptor<AsyncCommitEvent> commitEventCaptor = ArgumentCaptor.forClass(AsyncCommitEvent.class);
        verify(applicationEventHandler).add(commitEventCaptor.capture());
        final AsyncCommitEvent commitEvent = commitEventCaptor.getValue();
        assertEquals(offsets, commitEvent.offsets());
        assertDoesNotThrow(() -> commitEvent.future().complete(null));
        assertDoesNotThrow(() -> consumer.commitAsync(offsets, null));
    }

    @Test
    public void testCommitAsyncUserSuppliedCallbackNoException() {
        consumer = newConsumer();

        Map<TopicPartition, OffsetAndMetadata> offsets = new HashMap<>();
        offsets.put(new TopicPartition("my-topic", 1), new OffsetAndMetadata(200L));
        completeCommitAsyncApplicationEventSuccessfully();

        MockCommitCallback callback = new MockCommitCallback();
        assertDoesNotThrow(() -> consumer.commitAsync(offsets, callback));
        forceCommitCallbackInvocation();

        assertEquals(callback.invoked, 1);
        assertNull(callback.exception);
    }

    @ParameterizedTest
    @MethodSource("commitExceptionSupplier")
    public void testCommitAsyncUserSuppliedCallbackWithException(Exception exception) {
        consumer = newConsumer();

        Map<TopicPartition, OffsetAndMetadata> offsets = new HashMap<>();
        offsets.put(new TopicPartition("my-topic", 1), new OffsetAndMetadata(200L));
        completeCommitAsyncApplicationEventExceptionally(exception);

        MockCommitCallback callback = new MockCommitCallback();
        assertDoesNotThrow(() -> consumer.commitAsync(offsets, callback));
        forceCommitCallbackInvocation();

        assertSame(exception.getClass(), callback.exception.getClass());
    }

    private static Stream<Exception> commitExceptionSupplier() {
        return Stream.of(
                new KafkaException("Test exception"),
                new GroupAuthorizationException("Group authorization exception"));
    }

    @Test
    public void testCommitAsyncWithFencedException() {
        consumer = newConsumer();
        completeCommitSyncApplicationEventSuccessfully();
        final HashMap<TopicPartition, OffsetAndMetadata> offsets = mockTopicPartitionOffset();
        MockCommitCallback callback = new MockCommitCallback();

        assertDoesNotThrow(() -> consumer.commitAsync(offsets, callback));

        final ArgumentCaptor<AsyncCommitEvent> commitEventCaptor = ArgumentCaptor.forClass(AsyncCommitEvent.class);
        verify(applicationEventHandler).add(commitEventCaptor.capture());
        final AsyncCommitEvent commitEvent = commitEventCaptor.getValue();
        commitEvent.future().completeExceptionally(Errors.FENCED_INSTANCE_ID.exception());

        assertThrows(Errors.FENCED_INSTANCE_ID.exception().getClass(), () -> consumer.commitAsync());

        // Close the consumer here as we know it will cause a FencedInstanceIdException to be thrown.
        // If we get an error other than the FencedInstanceIdException, we'll raise a ruckus.
        try {
            consumer.close();
        } catch (KafkaException e) {
            assertNotNull(e.getCause());
            assertInstanceOf(FencedInstanceIdException.class, e.getCause());
        } finally {
            consumer = null;
        }
    }

    @Test
    public void testCommitted() {
        consumer = newConsumer();
        Map<TopicPartition, OffsetAndMetadata> topicPartitionOffsets = mockTopicPartitionOffset();
        completeFetchedCommittedOffsetApplicationEventSuccessfully(topicPartitionOffsets);

        assertEquals(topicPartitionOffsets, consumer.committed(topicPartitionOffsets.keySet(), Duration.ofMillis(1000)));
        verify(applicationEventHandler).addAndGet(ArgumentMatchers.isA(FetchCommittedOffsetsEvent.class));
        final Metric metric = consumer.metrics()
            .get(consumer.metricsRegistry().metricName("committed-time-ns-total", "consumer-metrics"));
        assertTrue((double) metric.metricValue() > 0);
    }

    @Test
    public void testCommittedLeaderEpochUpdate() {
        consumer = newConsumer();
        final TopicPartition t0 = new TopicPartition("t0", 2);
        final TopicPartition t1 = new TopicPartition("t0", 3);
        final TopicPartition t2 = new TopicPartition("t0", 4);
        HashMap<TopicPartition, OffsetAndMetadata> topicPartitionOffsets = new HashMap<>();
        topicPartitionOffsets.put(t0, new OffsetAndMetadata(10L, Optional.of(2), ""));
        topicPartitionOffsets.put(t1, null);
        topicPartitionOffsets.put(t2, new OffsetAndMetadata(20L, Optional.of(3), ""));
        completeFetchedCommittedOffsetApplicationEventSuccessfully(topicPartitionOffsets);

        assertDoesNotThrow(() -> consumer.committed(topicPartitionOffsets.keySet(), Duration.ofMillis(1000)));

        verify(metadata).updateLastSeenEpochIfNewer(t0, 2);
        verify(metadata).updateLastSeenEpochIfNewer(t2, 3);
        verify(applicationEventHandler).addAndGet(ArgumentMatchers.isA(FetchCommittedOffsetsEvent.class));
    }

    @Test
    public void testCommittedExceptionThrown() {
        consumer = newConsumer();
        Map<TopicPartition, OffsetAndMetadata> offsets = mockTopicPartitionOffset();
        when(applicationEventHandler.addAndGet(
            any(FetchCommittedOffsetsEvent.class))).thenAnswer(invocation -> {
                CompletableApplicationEvent<?> event = invocation.getArgument(0);
                assertInstanceOf(FetchCommittedOffsetsEvent.class, event);
                throw new KafkaException("Test exception");
            });

        assertThrows(KafkaException.class, () -> consumer.committed(offsets.keySet(), Duration.ofMillis(1000)));
    }

    @Test
    public void testWakeupBeforeCallingPoll() {
        consumer = newConsumer();
        completeCommitSyncApplicationEventSuccessfully();
        final String topicName = "foo";
        final int partition = 3;
        final TopicPartition tp = new TopicPartition(topicName, partition);
        doReturn(Fetch.empty()).when(fetchCollector).collectFetch(any(FetchBuffer.class));
        Map<TopicPartition, OffsetAndMetadata> offsets = mkMap(mkEntry(tp, new OffsetAndMetadata(1)));
        completeFetchedCommittedOffsetApplicationEventSuccessfully(offsets);
        completeCommitSyncApplicationEventSuccessfully();
        doReturn(LeaderAndEpoch.noLeaderOrEpoch()).when(metadata).currentLeader(any());
        consumer.assign(singleton(tp));

        consumer.wakeup();

        assertThrows(WakeupException.class, () -> consumer.poll(Duration.ZERO));
        assertDoesNotThrow(() -> consumer.poll(Duration.ZERO));
    }

    @Test
    public void testWakeupAfterEmptyFetch() {
        consumer = newConsumer();
        final String topicName = "foo";
        final int partition = 3;
        final TopicPartition tp = new TopicPartition(topicName, partition);
        doAnswer(invocation -> {
            consumer.wakeup();
            return Fetch.empty();
        }).doAnswer(invocation -> Fetch.empty()).when(fetchCollector).collectFetch(any(FetchBuffer.class));
        Map<TopicPartition, OffsetAndMetadata> offsets = mkMap(mkEntry(tp, new OffsetAndMetadata(1)));
        completeFetchedCommittedOffsetApplicationEventSuccessfully(offsets);
        completeCommitSyncApplicationEventSuccessfully();
        doReturn(LeaderAndEpoch.noLeaderOrEpoch()).when(metadata).currentLeader(any());
        consumer.assign(singleton(tp));

        assertThrows(WakeupException.class, () -> consumer.poll(Duration.ofMinutes(1)));
        assertDoesNotThrow(() -> consumer.poll(Duration.ZERO));
    }

    @Test
    public void testWakeupAfterNonEmptyFetch() {
        consumer = newConsumer();
        final String topicName = "foo";
        final int partition = 3;
        final TopicPartition tp = new TopicPartition(topicName, partition);
        final List<ConsumerRecord<String, String>> records = asList(
            new ConsumerRecord<>(topicName, partition, 2, "key1", "value1"),
            new ConsumerRecord<>(topicName, partition, 3, "key2", "value2")
        );
        doAnswer(invocation -> {
            consumer.wakeup();
            return Fetch.forPartition(tp, records, true);
        }).when(fetchCollector).collectFetch(Mockito.any(FetchBuffer.class));
        Map<TopicPartition, OffsetAndMetadata> offsets = mkMap(mkEntry(tp, new OffsetAndMetadata(1)));
        completeFetchedCommittedOffsetApplicationEventSuccessfully(offsets);
        completeCommitSyncApplicationEventSuccessfully();
        doReturn(LeaderAndEpoch.noLeaderOrEpoch()).when(metadata).currentLeader(any());
        consumer.assign(singleton(tp));

        // since wakeup() is called when the non-empty fetch is returned the wakeup should be ignored
        assertDoesNotThrow(() -> consumer.poll(Duration.ofMinutes(1)));
        // the previously ignored wake-up should not be ignored in the next call
        assertThrows(WakeupException.class, () -> consumer.poll(Duration.ZERO));
    }

    @Test
    public void testCommitInRebalanceCallback() {
        consumer = newConsumer();
        final String topicName = "foo";
        final int partition = 3;
        final TopicPartition tp = new TopicPartition(topicName, partition);
        doAnswer(invocation -> Fetch.empty()).when(fetchCollector).collectFetch(Mockito.any(FetchBuffer.class));
        SortedSet<TopicPartition> sortedPartitions = new TreeSet<>(TOPIC_PARTITION_COMPARATOR);
        sortedPartitions.add(tp);
        CompletableBackgroundEvent<Void> e = new ConsumerRebalanceListenerCallbackNeededEvent(ON_PARTITIONS_REVOKED, sortedPartitions);
        backgroundEventQueue.add(e);
        completeCommitSyncApplicationEventSuccessfully();
        final AtomicBoolean callbackExecuted = new AtomicBoolean(false);

        ConsumerRebalanceListener listener = new ConsumerRebalanceListener() {
            @Override
            public void onPartitionsRevoked(final Collection<TopicPartition> partitions) {
                assertDoesNotThrow(() -> consumer.commitSync(mkMap(mkEntry(tp, new OffsetAndMetadata(0)))));
                callbackExecuted.set(true);
            }

            @Override
            public void onPartitionsAssigned(final Collection<TopicPartition> partitions) {
                // no-op
            }
        };

        consumer.subscribe(Collections.singletonList(topicName), listener);
        consumer.poll(Duration.ZERO);
        assertTrue(callbackExecuted.get());
    }

    @Test
    public void testClearWakeupTriggerAfterPoll() {
        consumer = newConsumer();
        final String topicName = "foo";
        final int partition = 3;
        final TopicPartition tp = new TopicPartition(topicName, partition);
        final List<ConsumerRecord<String, String>> records = asList(
            new ConsumerRecord<>(topicName, partition, 2, "key1", "value1"),
            new ConsumerRecord<>(topicName, partition, 3, "key2", "value2")
        );
        doReturn(Fetch.forPartition(tp, records, true))
            .when(fetchCollector).collectFetch(any(FetchBuffer.class));
        Map<TopicPartition, OffsetAndMetadata> offsets = mkMap(mkEntry(tp, new OffsetAndMetadata(1)));
        completeFetchedCommittedOffsetApplicationEventSuccessfully(offsets);
        completeCommitSyncApplicationEventSuccessfully();
        doReturn(LeaderAndEpoch.noLeaderOrEpoch()).when(metadata).currentLeader(any());
        consumer.assign(singleton(tp));

        consumer.poll(Duration.ZERO);

        assertDoesNotThrow(() -> consumer.poll(Duration.ZERO));
    }

    @Test
    public void testEnsureCallbackExecutedByApplicationThread() {
        consumer = newConsumer();
        final String currentThread = Thread.currentThread().getName();
        MockCommitCallback callback = new MockCommitCallback();
        completeCommitAsyncApplicationEventSuccessfully();

        assertDoesNotThrow(() -> consumer.commitAsync(new HashMap<>(), callback));
        forceCommitCallbackInvocation();
        assertEquals(1, callback.invoked);
        assertEquals(currentThread, callback.completionThread);
    }

    @Test
    public void testEnsureCommitSyncExecutedCommitAsyncCallbacks() {
        consumer = newConsumer();
        KafkaException callbackException = new KafkaException("Async commit callback failed");
        OffsetCommitCallback callback = (offsets, exception) -> {
            throw callbackException;
        };

        assertDoesNotThrow(() -> consumer.commitAsync(new HashMap<>(), callback));
        assertThrows(callbackException.getClass(), () -> consumer.commitSync());
    }

    @Test
    @SuppressWarnings("deprecation")
    public void testPollLongThrowsException() {
        consumer = newConsumer();
        Exception e = assertThrows(UnsupportedOperationException.class, () -> consumer.poll(0L));
        assertEquals("Consumer.poll(long) is not supported when \"group.protocol\" is \"consumer\". " +
            "This method is deprecated and will be removed in the next major release.", e.getMessage());
    }

    @Test
    public void testCommitSyncLeaderEpochUpdate() {
        consumer = newConsumer();
        final TopicPartition t0 = new TopicPartition("t0", 2);
        final TopicPartition t1 = new TopicPartition("t0", 3);
        HashMap<TopicPartition, OffsetAndMetadata> topicPartitionOffsets = new HashMap<>();
        topicPartitionOffsets.put(t0, new OffsetAndMetadata(10L, Optional.of(2), ""));
        topicPartitionOffsets.put(t1, new OffsetAndMetadata(20L, Optional.of(1), ""));
        completeCommitSyncApplicationEventSuccessfully();

        consumer.assign(Arrays.asList(t0, t1));

        assertDoesNotThrow(() -> consumer.commitSync(topicPartitionOffsets));

        verify(metadata).updateLastSeenEpochIfNewer(t0, 2);
        verify(metadata).updateLastSeenEpochIfNewer(t1, 1);
        verify(applicationEventHandler).add(ArgumentMatchers.isA(SyncCommitEvent.class));
    }

    @Test
    public void testCommitAsyncLeaderEpochUpdate() {
        SubscriptionState subscriptions = new SubscriptionState(new LogContext(), OffsetResetStrategy.NONE);
        consumer = newConsumer(subscriptions, true);
        completeCommitSyncApplicationEventSuccessfully();
        final TopicPartition t0 = new TopicPartition("t0", 2);
        final TopicPartition t1 = new TopicPartition("t0", 3);
        HashMap<TopicPartition, OffsetAndMetadata> topicPartitionOffsets = new HashMap<>();
        topicPartitionOffsets.put(t0, new OffsetAndMetadata(10L, Optional.of(2), ""));
        topicPartitionOffsets.put(t1, new OffsetAndMetadata(20L, Optional.of(1), ""));
        when(metadata.currentLeader(t0)).thenReturn(
            new LeaderAndEpoch(Optional.of(
                new Node(1, "host", 9000)), Optional.of(1)));
        when(metadata.currentLeader(t1)).thenReturn(
            new LeaderAndEpoch(Optional.of(
                new Node(1, "host", 9000)), Optional.of(1)));
        consumer.assign(Arrays.asList(t0, t1));
        consumer.seek(t0, 10);
        consumer.seek(t1, 20);

        MockCommitCallback callback = new MockCommitCallback();
        assertDoesNotThrow(() -> consumer.commitAsync(topicPartitionOffsets, callback));

        verify(metadata).updateLastSeenEpochIfNewer(t0, 2);
        verify(metadata).updateLastSeenEpochIfNewer(t1, 1);
        verify(applicationEventHandler).add(ArgumentMatchers.isA(AsyncCommitEvent.class));
    }

    @Test
    public void testEnsurePollExecutedCommitAsyncCallbacks() {
        consumer = newConsumer();
        MockCommitCallback callback = new MockCommitCallback();
        completeCommitAsyncApplicationEventSuccessfully();
        doReturn(Fetch.empty()).when(fetchCollector).collectFetch(any(FetchBuffer.class));
        completeFetchedCommittedOffsetApplicationEventSuccessfully(mkMap());

        consumer.assign(Collections.singleton(new TopicPartition("foo", 0)));
        assertDoesNotThrow(() -> consumer.commitAsync(new HashMap<>(), callback));
        assertMockCommitCallbackInvoked(() -> consumer.poll(Duration.ZERO),
            callback,
            null);
    }

    @Test
    public void testEnsureShutdownExecutedCommitAsyncCallbacks() {
        consumer = newConsumer();
        MockCommitCallback callback = new MockCommitCallback();
        completeCommitAsyncApplicationEventSuccessfully();
        assertDoesNotThrow(() -> consumer.commitAsync(new HashMap<>(), callback));
        assertMockCommitCallbackInvoked(() -> consumer.close(),
            callback,
            null);
    }

    @Test
    public void testVerifyApplicationEventOnShutdown() {
        consumer = newConsumer();
        doReturn(null).when(applicationEventHandler).addAndGet(any());
        consumer.close();
        verify(applicationEventHandler).addAndGet(any(LeaveOnCloseEvent.class));
        verify(applicationEventHandler).add(any(CommitOnCloseEvent.class));
    }

    @Test
    public void testPartitionRevocationOnClose() {
        MockRebalanceListener listener = new MockRebalanceListener();
        SubscriptionState subscriptions = new SubscriptionState(new LogContext(), OffsetResetStrategy.NONE);
        consumer = newConsumer(subscriptions, true);

        consumer.subscribe(singleton("topic"), listener);
        subscriptions.assignFromSubscribed(singleton(new TopicPartition("topic", 0)));
        consumer.close(Duration.ZERO);
        assertTrue(subscriptions.assignedPartitions().isEmpty());
        assertEquals(1, listener.revokedCount);
    }

    @Test
    public void testFailedPartitionRevocationOnClose() {
        // If rebalance listener failed to execute during close, we will skip sending leave group and proceed with
        // closing the consumer.
        ConsumerRebalanceListener listener = mock(ConsumerRebalanceListener.class);
        SubscriptionState subscriptions = new SubscriptionState(new LogContext(), OffsetResetStrategy.NONE);
        consumer = newConsumer(subscriptions, true);
        subscriptions.subscribe(singleton("topic"), Optional.of(listener));
        TopicPartition tp = new TopicPartition("topic", 0);
        subscriptions.assignFromSubscribed(singleton(tp));
        doThrow(new KafkaException()).when(listener).onPartitionsRevoked(eq(singleton(tp)));
        assertThrows(KafkaException.class, () -> consumer.close(Duration.ZERO));
        verify(applicationEventHandler, never()).addAndGet(any(LeaveOnCloseEvent.class));
        verify(listener).onPartitionsRevoked(eq(singleton(tp)));
        assertEquals(emptySet(), subscriptions.assignedPartitions());
    }

    @Test
    public void testCompleteQuietly() {
        AtomicReference<Throwable> exception = new AtomicReference<>();
        CompletableFuture<Object> future = CompletableFuture.completedFuture(null);
        consumer = newConsumer();
        assertDoesNotThrow(() -> consumer.completeQuietly(() -> future.get(0, TimeUnit.MILLISECONDS), "test", exception));
        assertNull(exception.get());

        assertDoesNotThrow(() -> consumer.completeQuietly(() -> {
            throw new KafkaException("Test exception");
        }, "test", exception));
        assertInstanceOf(KafkaException.class, exception.get());
    }

    @Test
    public void testAutoCommitSyncEnabled() {
        completeCommitSyncApplicationEventSuccessfully();
        SubscriptionState subscriptions = new SubscriptionState(new LogContext(), OffsetResetStrategy.NONE);
        consumer = newConsumer(subscriptions, true);
        consumer.subscribe(singleton("topic"), mock(ConsumerRebalanceListener.class));
        subscriptions.assignFromSubscribed(singleton(new TopicPartition("topic", 0)));
        subscriptions.seek(new TopicPartition("topic", 0), 100);
<<<<<<< HEAD
        consumer.maybeAutoCommitSync(time.timer(100));
=======
        consumer.maybeAutoCommitSync(true, time.timer(100));
>>>>>>> 52a3fa07
        verify(applicationEventHandler).add(any(SyncCommitEvent.class));
    }

    @Test
    public void testAutoCommitSyncDisabled() {
        SubscriptionState subscriptions = new SubscriptionState(new LogContext(), OffsetResetStrategy.NONE);
        consumer = newConsumer(subscriptions, false);
        consumer.subscribe(singleton("topic"), mock(ConsumerRebalanceListener.class));
        subscriptions.assignFromSubscribed(singleton(new TopicPartition("topic", 0)));
        subscriptions.seek(new TopicPartition("topic", 0), 100);
<<<<<<< HEAD
=======
        consumer.maybeAutoCommitSync(false, time.timer(100));
>>>>>>> 52a3fa07
        verify(applicationEventHandler, never()).add(any(SyncCommitEvent.class));
    }

    private void assertMockCommitCallbackInvoked(final Executable task,
                                                 final MockCommitCallback callback,
                                                 final Errors errors) {
        assertDoesNotThrow(task);
        assertEquals(1, callback.invoked);
        if (errors == null)
            assertNull(callback.exception);
        else if (errors.exception() instanceof RetriableException)
            assertInstanceOf(RetriableCommitFailedException.class, callback.exception);
    }

    private static class MockCommitCallback implements OffsetCommitCallback {
        public int invoked = 0;
        public Exception exception = null;
        public String completionThread;

        @Override
        public void onComplete(Map<TopicPartition, OffsetAndMetadata> offsets, Exception exception) {
            invoked++;
            this.completionThread = Thread.currentThread().getName();
            this.exception = exception;
        }
    }

    @Test
    public void testAssign() {
        consumer = newConsumer();
        final TopicPartition tp = new TopicPartition("foo", 3);
        consumer.assign(singleton(tp));
        assertTrue(consumer.subscription().isEmpty());
        assertTrue(consumer.assignment().contains(tp));
        verify(applicationEventHandler).add(any(AssignmentChangeEvent.class));
        verify(applicationEventHandler).add(any(NewTopicsMetadataUpdateRequestEvent.class));
    }

    @Test
    public void testAssignOnNullTopicPartition() {
        consumer = newConsumer();
        assertThrows(IllegalArgumentException.class, () -> consumer.assign(null));
    }

    @Test
    public void testAssignOnEmptyTopicPartition() {
        consumer = newConsumer();
        completeUnsubscribeApplicationEventSuccessfully();

        consumer.assign(Collections.emptyList());
        assertTrue(consumer.subscription().isEmpty());
        assertTrue(consumer.assignment().isEmpty());
    }

    @Test
    public void testAssignOnNullTopicInPartition() {
        consumer = newConsumer();
        assertThrows(IllegalArgumentException.class, () -> consumer.assign(singleton(new TopicPartition(null, 0))));
    }

    @Test
    public void testAssignOnEmptyTopicInPartition() {
        consumer = newConsumer();
        assertThrows(IllegalArgumentException.class, () -> consumer.assign(singleton(new TopicPartition("  ", 0))));
    }

    @Test
    public void testBeginningOffsetsFailsIfNullPartitions() {
        consumer = newConsumer();
        assertThrows(NullPointerException.class, () -> consumer.beginningOffsets(null,
            Duration.ofMillis(1)));
    }

    @Test
    public void testBeginningOffsets() {
        consumer = newConsumer();
        Map<TopicPartition, OffsetAndTimestamp> expectedOffsetsAndTimestamp =
            mockOffsetAndTimestamp();
        Set<TopicPartition> partitions = expectedOffsetsAndTimestamp.keySet();
        doReturn(expectedOffsetsAndTimestamp).when(applicationEventHandler).addAndGet(any());
        Map<TopicPartition, Long> result =
            assertDoesNotThrow(() -> consumer.beginningOffsets(partitions,
                Duration.ofMillis(1)));
        Map<TopicPartition, Long> expectedOffsets = expectedOffsetsAndTimestamp.entrySet().stream()
            .collect(Collectors.toMap(Map.Entry::getKey, e -> e.getValue().offset()));
        assertEquals(expectedOffsets, result);
        verify(applicationEventHandler).addAndGet(ArgumentMatchers.isA(ListOffsetsEvent.class));
    }

    @Test
    public void testBeginningOffsetsThrowsKafkaExceptionForUnderlyingExecutionFailure() {
        consumer = newConsumer();
        Set<TopicPartition> partitions = mockTopicPartitionOffset().keySet();
        Throwable eventProcessingFailure = new KafkaException("Unexpected failure " +
            "processing List Offsets event");
        doThrow(eventProcessingFailure).when(applicationEventHandler).addAndGet(any(ListOffsetsEvent.class));
        Throwable consumerError = assertThrows(KafkaException.class,
            () -> consumer.beginningOffsets(partitions,
                Duration.ofMillis(1)));
        assertEquals(eventProcessingFailure, consumerError);
        verify(applicationEventHandler).addAndGet(ArgumentMatchers.isA(ListOffsetsEvent.class));
    }

    @Test
    public void testBeginningOffsetsTimeoutOnEventProcessingTimeout() {
        consumer = newConsumer();
        doThrow(new TimeoutException()).when(applicationEventHandler).addAndGet(any());
        assertThrows(TimeoutException.class,
            () -> consumer.beginningOffsets(
                Collections.singletonList(new TopicPartition("t1", 0)),
                Duration.ofMillis(1)));
        verify(applicationEventHandler).addAndGet(ArgumentMatchers.isA(ListOffsetsEvent.class));
    }

    @Test
    public void testOffsetsForTimesOnNullPartitions() {
        consumer = newConsumer();
        assertThrows(NullPointerException.class, () -> consumer.offsetsForTimes(null,
            Duration.ofMillis(1)));
    }

    @Test
    public void testOffsetsForTimesFailsOnNegativeTargetTimes() {
        consumer = newConsumer();
        assertThrows(IllegalArgumentException.class,
                () -> consumer.offsetsForTimes(Collections.singletonMap(new TopicPartition(
                                "topic1", 1), ListOffsetsRequest.EARLIEST_TIMESTAMP),
                        Duration.ofMillis(1)));

        assertThrows(IllegalArgumentException.class,
                () -> consumer.offsetsForTimes(Collections.singletonMap(new TopicPartition(
                                "topic1", 1), ListOffsetsRequest.LATEST_TIMESTAMP),
                        Duration.ofMillis(1)));

        assertThrows(IllegalArgumentException.class,
                () -> consumer.offsetsForTimes(Collections.singletonMap(new TopicPartition(
                                "topic1", 1), ListOffsetsRequest.MAX_TIMESTAMP),
                        Duration.ofMillis(1)));
    }

    @Test
    public void testOffsetsForTimes() {
        consumer = newConsumer();
        Map<TopicPartition, OffsetAndTimestamp> expectedResult = mockOffsetAndTimestamp();
        Map<TopicPartition, Long> timestampToSearch = mockTimestampToSearch();

        doReturn(expectedResult).when(applicationEventHandler).addAndGet(any());
        Map<TopicPartition, OffsetAndTimestamp> result =
                assertDoesNotThrow(() -> consumer.offsetsForTimes(timestampToSearch, Duration.ofMillis(1)));
        assertEquals(expectedResult, result);
        verify(applicationEventHandler).addAndGet(ArgumentMatchers.isA(ListOffsetsEvent.class));
    }

    // This test ensures same behaviour as the current consumer when offsetsForTimes is called
    // with 0 timeout. It should return map with all requested partitions as keys, with null
    // OffsetAndTimestamp as value.
    @Test
    public void testOffsetsForTimesWithZeroTimeout() {
        consumer = newConsumer();
        TopicPartition tp = new TopicPartition("topic1", 0);
        Map<TopicPartition, OffsetAndTimestamp> expectedResult =
                Collections.singletonMap(tp, null);
        Map<TopicPartition, Long> timestampToSearch = Collections.singletonMap(tp, 5L);

        Map<TopicPartition, OffsetAndTimestamp> result =
                assertDoesNotThrow(() -> consumer.offsetsForTimes(timestampToSearch,
                        Duration.ZERO));
        assertEquals(expectedResult, result);
        verify(applicationEventHandler, never()).addAndGet(ArgumentMatchers.isA(ListOffsetsEvent.class));
    }

    @Test
    public void testWakeupCommitted() {
        consumer = newConsumer();
        final HashMap<TopicPartition, OffsetAndMetadata> offsets = mockTopicPartitionOffset();
        doAnswer(invocation -> {
            CompletableApplicationEvent<?> event = invocation.getArgument(0);
            assertInstanceOf(FetchCommittedOffsetsEvent.class, event);
            assertTrue(event.future().isCompletedExceptionally());
            return ConsumerUtils.getResult(event.future());
        })
            .when(applicationEventHandler)
            .addAndGet(any(FetchCommittedOffsetsEvent.class));

        consumer.wakeup();
        assertThrows(WakeupException.class, () -> consumer.committed(offsets.keySet()));
        assertNull(consumer.wakeupTrigger().getPendingTask());
    }

    @Test
    public void testNoWakeupInCloseCommit() {
        TopicPartition tp = new TopicPartition("topic1", 0);
        consumer = newConsumer();
        consumer.assign(Collections.singleton(tp));
        doReturn(LeaderAndEpoch.noLeaderOrEpoch()).when(metadata).currentLeader(any());
        consumer.seek(tp, 10);
        consumer.wakeup();

        AtomicReference<SyncCommitEvent> capturedEvent = new AtomicReference<>();
        doAnswer(invocation -> {
            ApplicationEvent event = invocation.getArgument(0);
            if (event instanceof SyncCommitEvent) {
                capturedEvent.set((SyncCommitEvent) event);
            }
            return null;
        }).when(applicationEventHandler).add(any());

        consumer.close(Duration.ZERO);

        // A commit was triggered and not completed exceptionally by the wakeup
        assertNotNull(capturedEvent.get());
        assertFalse(capturedEvent.get().future().isCompletedExceptionally());
    }

    @Test
    public void testInterceptorAutoCommitOnClose() {
        Properties props = requiredConsumerPropertiesAndGroupId("test-id");
        props.setProperty(ConsumerConfig.INTERCEPTOR_CLASSES_CONFIG, MockConsumerInterceptor.class.getName());
        props.setProperty(ConsumerConfig.ENABLE_AUTO_COMMIT_CONFIG, "true");

        consumer = newConsumer(props);
        assertEquals(1, MockConsumerInterceptor.INIT_COUNT.get());
        completeCommitSyncApplicationEventSuccessfully();

        consumer.close(Duration.ZERO);

        assertEquals(1, MockConsumerInterceptor.ON_COMMIT_COUNT.get());
        assertEquals(1, MockConsumerInterceptor.CLOSE_COUNT.get());
    }

    @Test
    public void testInterceptorCommitSync() {
        Properties props = requiredConsumerPropertiesAndGroupId("test-id");
        props.setProperty(ConsumerConfig.INTERCEPTOR_CLASSES_CONFIG, MockConsumerInterceptor.class.getName());
        props.setProperty(ConsumerConfig.ENABLE_AUTO_COMMIT_CONFIG, "false");

        consumer = newConsumer(props);
        assertEquals(1, MockConsumerInterceptor.INIT_COUNT.get());
        completeCommitSyncApplicationEventSuccessfully();

        consumer.commitSync(mockTopicPartitionOffset());

        assertEquals(1, MockConsumerInterceptor.ON_COMMIT_COUNT.get());
    }

    @Test
    public void testNoInterceptorCommitSyncFailed() {
        Properties props = requiredConsumerPropertiesAndGroupId("test-id");
        props.setProperty(ConsumerConfig.INTERCEPTOR_CLASSES_CONFIG, MockConsumerInterceptor.class.getName());
        props.setProperty(ConsumerConfig.ENABLE_AUTO_COMMIT_CONFIG, "false");

        consumer = newConsumer(props);
        assertEquals(1, MockConsumerInterceptor.INIT_COUNT.get());
        KafkaException expected = new KafkaException("Test exception");
        completeCommitSyncApplicationEventExceptionally(expected);

        KafkaException actual = assertThrows(KafkaException.class, () -> consumer.commitSync(mockTopicPartitionOffset()));
        assertEquals(expected, actual);
        assertEquals(0, MockConsumerInterceptor.ON_COMMIT_COUNT.get());
    }

    @Test
    public void testInterceptorCommitAsync() {
        Properties props = requiredConsumerPropertiesAndGroupId("test-id");
        props.setProperty(ConsumerConfig.INTERCEPTOR_CLASSES_CONFIG, MockConsumerInterceptor.class.getName());
        props.setProperty(ConsumerConfig.ENABLE_AUTO_COMMIT_CONFIG, "false");

        consumer = newConsumer(props);
        assertEquals(1, MockConsumerInterceptor.INIT_COUNT.get());

        completeCommitAsyncApplicationEventSuccessfully();
        consumer.commitAsync(mockTopicPartitionOffset(), new MockCommitCallback());
        assertEquals(0, MockConsumerInterceptor.ON_COMMIT_COUNT.get());

        forceCommitCallbackInvocation();
        assertEquals(1, MockConsumerInterceptor.ON_COMMIT_COUNT.get());
    }

    @Test
    public void testNoInterceptorCommitAsyncFailed() {
        Properties props = requiredConsumerPropertiesAndGroupId("test-id");
        props.setProperty(ConsumerConfig.INTERCEPTOR_CLASSES_CONFIG, MockConsumerInterceptor.class.getName());
        props.setProperty(ConsumerConfig.ENABLE_AUTO_COMMIT_CONFIG, "false");

        consumer = newConsumer(props);
        assertEquals(1, MockConsumerInterceptor.INIT_COUNT.get());
        completeCommitAsyncApplicationEventExceptionally(new KafkaException("Test exception"));

        consumer.commitAsync(mockTopicPartitionOffset(), new MockCommitCallback());
        assertEquals(0, MockConsumerInterceptor.ON_COMMIT_COUNT.get());

        forceCommitCallbackInvocation();
        assertEquals(0, MockConsumerInterceptor.ON_COMMIT_COUNT.get());
    }

    @Test
    public void testRefreshCommittedOffsetsSuccess() {
        consumer = newConsumer();
        completeCommitSyncApplicationEventSuccessfully();
        TopicPartition partition = new TopicPartition("t1", 1);
        Set<TopicPartition> partitions = Collections.singleton(partition);
        Map<TopicPartition, OffsetAndMetadata> committedOffsets = Collections.singletonMap(partition, new OffsetAndMetadata(10L));
        testRefreshCommittedOffsetsSuccess(partitions, committedOffsets);
    }

    @Test
    public void testRefreshCommittedOffsetsSuccessButNoCommittedOffsetsFound() {
        consumer = newConsumer();
        TopicPartition partition = new TopicPartition("t1", 1);
        Set<TopicPartition> partitions = Collections.singleton(partition);
        Map<TopicPartition, OffsetAndMetadata> committedOffsets = Collections.emptyMap();
        testRefreshCommittedOffsetsSuccess(partitions, committedOffsets);
    }

    @Test
    public void testRefreshCommittedOffsetsShouldNotResetIfFailedWithTimeout() {
        consumer = newConsumer();
        testUpdateFetchPositionsWithFetchCommittedOffsetsTimeout(true);
    }

    @Test
    public void testRefreshCommittedOffsetsNotCalledIfNoGroupId() {
        // Create consumer without group id so committed offsets are not used for updating positions
        consumer = newConsumerWithoutGroupId();
        testUpdateFetchPositionsWithFetchCommittedOffsetsTimeout(false);
    }

    @Test
    public void testSubscribeGeneratesEvent() {
        consumer = newConsumer();
        String topic = "topic1";
        consumer.subscribe(singletonList(topic));
        assertEquals(singleton(topic), consumer.subscription());
        assertTrue(consumer.assignment().isEmpty());
        verify(applicationEventHandler).add(ArgumentMatchers.isA(SubscriptionChangeEvent.class));
    }

    @Test
    public void testUnsubscribeGeneratesUnsubscribeEvent() {
        consumer = newConsumer();
        completeUnsubscribeApplicationEventSuccessfully();

        consumer.unsubscribe();

        assertTrue(consumer.subscription().isEmpty());
        assertTrue(consumer.assignment().isEmpty());
        verify(applicationEventHandler).add(ArgumentMatchers.isA(UnsubscribeEvent.class));
    }

    @Test
    public void testSubscribeToEmptyListActsAsUnsubscribe() {
        consumer = newConsumer();
        completeUnsubscribeApplicationEventSuccessfully();

        consumer.subscribe(Collections.emptyList());
        assertTrue(consumer.subscription().isEmpty());
        assertTrue(consumer.assignment().isEmpty());
        verify(applicationEventHandler).add(ArgumentMatchers.isA(UnsubscribeEvent.class));
    }

    @Test
    public void testSubscribeToNullTopicCollection() {
        consumer = newConsumer();
        assertThrows(IllegalArgumentException.class, () -> consumer.subscribe((List<String>) null));
    }

    @Test
    public void testSubscriptionOnNullTopic() {
        consumer = newConsumer();
        assertThrows(IllegalArgumentException.class, () -> consumer.subscribe(singletonList(null)));
    }

    @Test
    public void testSubscriptionOnEmptyTopic() {
        consumer = newConsumer();
        String emptyTopic = "  ";
        assertThrows(IllegalArgumentException.class, () -> consumer.subscribe(singletonList(emptyTopic)));
    }

    @Test
    public void testGroupMetadataAfterCreationWithGroupIdIsNull() {
        final Properties props = requiredConsumerProperties();
        final ConsumerConfig config = new ConsumerConfig(props);
        consumer = newConsumer(config);

        assertFalse(config.unused().contains(ConsumerConfig.AUTO_COMMIT_INTERVAL_MS_CONFIG));
        assertFalse(config.unused().contains(THROW_ON_FETCH_STABLE_OFFSET_UNSUPPORTED));
        final Throwable exception = assertThrows(InvalidGroupIdException.class, consumer::groupMetadata);
        assertEquals(
            "To use the group management or offset commit APIs, you must " +
                "provide a valid " + ConsumerConfig.GROUP_ID_CONFIG + " in the consumer configuration.",
            exception.getMessage()
        );
    }

    @Test
    public void testGroupMetadataAfterCreationWithGroupIdIsNotNull() {
        final String groupId = "consumerGroupA";
        final ConsumerConfig config = new ConsumerConfig(requiredConsumerPropertiesAndGroupId(groupId));
        consumer = newConsumer(config);

        final ConsumerGroupMetadata groupMetadata = consumer.groupMetadata();

        assertEquals(groupId, groupMetadata.groupId());
        assertEquals(Optional.empty(), groupMetadata.groupInstanceId());
        assertEquals(JoinGroupRequest.UNKNOWN_GENERATION_ID, groupMetadata.generationId());
        assertEquals(JoinGroupRequest.UNKNOWN_MEMBER_ID, groupMetadata.memberId());
    }

    @Test
    public void testGroupMetadataAfterCreationWithGroupIdIsNotNullAndGroupInstanceIdSet() {
        final String groupId = "consumerGroupA";
        final String groupInstanceId = "groupInstanceId1";
        final Properties props = requiredConsumerPropertiesAndGroupId(groupId);
        props.put(ConsumerConfig.GROUP_INSTANCE_ID_CONFIG, groupInstanceId);
        final ConsumerConfig config = new ConsumerConfig(props);
        consumer = newConsumer(config);

        final ConsumerGroupMetadata groupMetadata = consumer.groupMetadata();

        assertEquals(groupId, groupMetadata.groupId());
        assertEquals(Optional.of(groupInstanceId), groupMetadata.groupInstanceId());
        assertEquals(JoinGroupRequest.UNKNOWN_GENERATION_ID, groupMetadata.generationId());
        assertEquals(JoinGroupRequest.UNKNOWN_MEMBER_ID, groupMetadata.memberId());
    }

    @Test
    public void testGroupMetadataUpdateSingleCall() {
        final String groupId = "consumerGroupA";
        final ConsumerConfig config = new ConsumerConfig(requiredConsumerPropertiesAndGroupId(groupId));
        consumer = newConsumer(config);

        doReturn(Fetch.empty()).when(fetchCollector).collectFetch(any(FetchBuffer.class));
        completeFetchedCommittedOffsetApplicationEventSuccessfully(mkMap());

        final int generation = 1;
        final String memberId = "newMemberId";
        final ConsumerGroupMetadata expectedGroupMetadata = new ConsumerGroupMetadata(
            groupId,
            generation,
            memberId,
            Optional.empty()
        );
        final GroupMetadataUpdateEvent groupMetadataUpdateEvent = new GroupMetadataUpdateEvent(
            generation,
            memberId
        );
        backgroundEventQueue.add(groupMetadataUpdateEvent);
        consumer.assign(singletonList(new TopicPartition("topic", 0)));
        consumer.poll(Duration.ZERO);

        final ConsumerGroupMetadata actualGroupMetadata = consumer.groupMetadata();

        assertEquals(expectedGroupMetadata, actualGroupMetadata);

        final ConsumerGroupMetadata secondActualGroupMetadataWithoutUpdate = consumer.groupMetadata();

        assertEquals(expectedGroupMetadata, secondActualGroupMetadataWithoutUpdate);
    }

    @Test
    public void testPollNotReturningRecordsIfGenerationUnknownAndGroupManagementIsUsedWithTopics() {
        testPollNotReturningRecordsIfGenerationUnknownAndGroupManagementIsUsed(() -> {
            consumer.subscribe(singletonList("topic"));
        });
    }

    @Test
    public void testPollNotReturningRecordsIfGenerationUnknownAndGroupManagementIsUsedWithPattern() {
        testPollNotReturningRecordsIfGenerationUnknownAndGroupManagementIsUsed(() -> {
            when(metadata.fetch()).thenReturn(Cluster.empty());
            consumer.subscribe(Pattern.compile("topic"));
        });
    }

    private void testPollNotReturningRecordsIfGenerationUnknownAndGroupManagementIsUsed(final Runnable subscription) {
        final String groupId = "consumerGroupA";
        final ConsumerConfig config = new ConsumerConfig(requiredConsumerPropertiesAndGroupId(groupId));
        consumer = newConsumer(config);
        subscription.run();

        consumer.poll(Duration.ZERO);

        verify(fetchCollector, never()).collectFetch(any(FetchBuffer.class));
    }

    @Test
    public void testPollReturningRecordsIfGroupIdSetAndGroupManagementIsNotUsed() {
        final ConsumerConfig config = new ConsumerConfig(requiredConsumerPropertiesAndGroupId("consumerGroupA"));
        testPollReturningRecordsIfGroupMetadataHasUnknownGenerationAndGroupManagementIsNotUsed(config);
    }

    @Test
    public void testPollReturningRecordsIfGroupIdNotSetAndGroupManagementIsNotUsed() {
        final ConsumerConfig config = new ConsumerConfig(requiredConsumerProperties());
        testPollReturningRecordsIfGroupMetadataHasUnknownGenerationAndGroupManagementIsNotUsed(config);
    }

    private void testPollReturningRecordsIfGroupMetadataHasUnknownGenerationAndGroupManagementIsNotUsed(final ConsumerConfig config) {
        final String topic = "topic";
        final TopicPartition topicPartition = new TopicPartition(topic, 0);
        consumer = newConsumer(config);
        consumer.assign(singletonList(topicPartition));
        final List<ConsumerRecord<String, String>> records = singletonList(
            new ConsumerRecord<>(topic, 0, 2, "key1", "value1")
        );
        when(fetchCollector.collectFetch(any(FetchBuffer.class)))
            .thenReturn(Fetch.forPartition(topicPartition, records, true));
        completeFetchedCommittedOffsetApplicationEventSuccessfully(mkMap());

        consumer.poll(Duration.ZERO);

        verify(fetchCollector).collectFetch(any(FetchBuffer.class));
    }

    @Test
    public void testPollReturningRecordIfGenerationKnownAndGroupManagementIsUsedWithTopics() {
        final String topic = "topic";
        testPollReturningRecordIfGenerationKnownAndGroupManagementIsUsed(
            topic,
            () -> consumer.subscribe(singletonList(topic)));
    }

    @Test
    public void testPollReturningRecordIfGenerationKnownAndGroupManagementIsUsedWithPattern() {
        final String topic = "topic";
        testPollReturningRecordIfGenerationKnownAndGroupManagementIsUsed(
            topic,
            () -> {
                when(metadata.fetch()).thenReturn(Cluster.empty());
                consumer.subscribe(Pattern.compile(topic));
            });
    }

    private void testPollReturningRecordIfGenerationKnownAndGroupManagementIsUsed(final String topic,
                                                                                  final Runnable subscription) {
        final ConsumerConfig config = new ConsumerConfig(requiredConsumerPropertiesAndGroupId("consumerGroupA"));
        final int generation = 1;
        final String memberId = "newMemberId";
        final GroupMetadataUpdateEvent groupMetadataUpdateEvent = new GroupMetadataUpdateEvent(
            generation,
            memberId
        );
        backgroundEventQueue.add(groupMetadataUpdateEvent);
        final TopicPartition topicPartition = new TopicPartition(topic, 0);
        final List<ConsumerRecord<String, String>> records = singletonList(
            new ConsumerRecord<>(topic, 0, 2, "key1", "value1")
        );
        when(fetchCollector.collectFetch(any(FetchBuffer.class)))
            .thenReturn(Fetch.forPartition(topicPartition, records, true));
        consumer = newConsumer(config);
        subscription.run();

        consumer.poll(Duration.ZERO);

        verify(fetchCollector).collectFetch(any(FetchBuffer.class));
    }

    @Test
    public void testGroupMetadataIsResetAfterUnsubscribe() {
        final String groupId = "consumerGroupA";
        final ConsumerConfig config = new ConsumerConfig(requiredConsumerPropertiesAndGroupId(groupId));
        consumer = newConsumer(config);
        consumer.subscribe(singletonList("topic"));
        final int generation = 1;
        final String memberId = "newMemberId";
        final ConsumerGroupMetadata groupMetadataAfterSubscription = new ConsumerGroupMetadata(
            groupId,
            generation,
            memberId,
            Optional.empty()
        );
        final GroupMetadataUpdateEvent groupMetadataUpdateEvent = new GroupMetadataUpdateEvent(
            generation,
            memberId
        );
        backgroundEventQueue.add(groupMetadataUpdateEvent);
        when(fetchCollector.collectFetch(any(FetchBuffer.class))).thenReturn(Fetch.empty());
        consumer.poll(Duration.ZERO);

        assertEquals(groupMetadataAfterSubscription, consumer.groupMetadata());

        completeUnsubscribeApplicationEventSuccessfully();

        consumer.unsubscribe();

        final ConsumerGroupMetadata groupMetadataAfterUnsubscription = new ConsumerGroupMetadata(
            groupId,
            JoinGroupRequest.UNKNOWN_GENERATION_ID,
            JoinGroupRequest.UNKNOWN_MEMBER_ID,
            Optional.empty()
        );

        assertEquals(groupMetadataAfterUnsubscription, consumer.groupMetadata());
    }

    /**
     * Tests that the consumer correctly invokes the callbacks for {@link ConsumerRebalanceListener} that was
     * specified. We don't go through the full effort to emulate heartbeats and correct group management here. We're
     * simply exercising the background {@link EventProcessor} does the correct thing when
     * {@link AsyncKafkaConsumer#poll(Duration)} is called.
     *
     * Note that we test {@link ConsumerRebalanceListener} that throws errors in its different callbacks. Failed
     * callback execution does <em>not</em> immediately errors. Instead, those errors are forwarded to the
     * application event thread for the {@link MembershipManagerImpl} to handle.
     */
    @ParameterizedTest
    @MethodSource("listenerCallbacksInvokeSource")
    public void testListenerCallbacksInvoke(List<ConsumerRebalanceListenerMethodName> methodNames,
                                            Optional<RuntimeException> revokedError,
                                            Optional<RuntimeException> assignedError,
                                            Optional<RuntimeException> lostError,
                                            int expectedRevokedCount,
                                            int expectedAssignedCount,
                                            int expectedLostCount) {
        consumer = newConsumer();
        CounterConsumerRebalanceListener consumerRebalanceListener = new CounterConsumerRebalanceListener(
                revokedError,
                assignedError,
                lostError
        );
        doReturn(Fetch.empty()).when(fetchCollector).collectFetch(any(FetchBuffer.class));
        consumer.subscribe(Collections.singletonList("topic"), consumerRebalanceListener);
        SortedSet<TopicPartition> partitions = Collections.emptySortedSet();

        for (ConsumerRebalanceListenerMethodName methodName : methodNames) {
            CompletableBackgroundEvent<Void> e = new ConsumerRebalanceListenerCallbackNeededEvent(methodName, partitions);
            backgroundEventQueue.add(e);

            // This will trigger the background event queue to process our background event message.
            consumer.poll(Duration.ZERO);
        }

        assertEquals(expectedRevokedCount, consumerRebalanceListener.revokedCount());
        assertEquals(expectedAssignedCount, consumerRebalanceListener.assignedCount());
        assertEquals(expectedLostCount, consumerRebalanceListener.lostCount());
    }

    private static Stream<Arguments> listenerCallbacksInvokeSource() {
        Optional<RuntimeException> empty = Optional.empty();
        Optional<RuntimeException> error = Optional.of(new RuntimeException("Intentional error"));

        return Stream.of(
            // Tests if we don't have an event, the listener doesn't get called.
            Arguments.of(Collections.emptyList(), empty, empty, empty, 0, 0, 0),

            // Tests if we get an event for a revocation, that we invoke our listener.
            Arguments.of(Collections.singletonList(ON_PARTITIONS_REVOKED), empty, empty, empty, 1, 0, 0),

            // Tests if we get an event for an assignment, that we invoke our listener.
            Arguments.of(Collections.singletonList(ON_PARTITIONS_ASSIGNED), empty, empty, empty, 0, 1, 0),

            // Tests that we invoke our listener even if it encounters an exception.
            Arguments.of(Collections.singletonList(ON_PARTITIONS_LOST), empty, empty, empty, 0, 0, 1),

            // Tests that we invoke our listener even if it encounters an exception.
            Arguments.of(Collections.singletonList(ON_PARTITIONS_REVOKED), error, empty, empty, 1, 0, 0),

            // Tests that we invoke our listener even if it encounters an exception.
            Arguments.of(Collections.singletonList(ON_PARTITIONS_ASSIGNED), empty, error, empty, 0, 1, 0),

            // Tests that we invoke our listener even if it encounters an exception.
            Arguments.of(Collections.singletonList(ON_PARTITIONS_LOST), empty, empty, error, 0, 0, 1),

            // Tests if we get separate events for revocation and then assignment--AND our revocation throws an error--
            // we still invoke the listeners correctly without throwing the error at the user.
            Arguments.of(Arrays.asList(ON_PARTITIONS_REVOKED, ON_PARTITIONS_ASSIGNED), error, empty, empty, 1, 1, 0)
        );
    }

    @Test
    public void testBackgroundError() {
        final String groupId = "consumerGroupA";
        final ConsumerConfig config = new ConsumerConfig(requiredConsumerPropertiesAndGroupId(groupId));
        consumer = newConsumer(config);

        final KafkaException expectedException = new KafkaException("Nobody expects the Spanish Inquisition");
        final ErrorEvent errorEvent = new ErrorEvent(expectedException);
        backgroundEventQueue.add(errorEvent);
        consumer.assign(singletonList(new TopicPartition("topic", 0)));
        final KafkaException exception = assertThrows(KafkaException.class, () -> consumer.poll(Duration.ZERO));

        assertEquals(expectedException.getMessage(), exception.getMessage());
    }

    @Test
    public void testMultipleBackgroundErrors() {
        final String groupId = "consumerGroupA";
        final ConsumerConfig config = new ConsumerConfig(requiredConsumerPropertiesAndGroupId(groupId));
        consumer = newConsumer(config);

        final KafkaException expectedException1 = new KafkaException("Nobody expects the Spanish Inquisition");
        final ErrorEvent errorEvent1 = new ErrorEvent(expectedException1);
        backgroundEventQueue.add(errorEvent1);
        final KafkaException expectedException2 = new KafkaException("Spam, Spam, Spam");
        final ErrorEvent errorEvent2 = new ErrorEvent(expectedException2);
        backgroundEventQueue.add(errorEvent2);
        consumer.assign(singletonList(new TopicPartition("topic", 0)));
        final KafkaException exception = assertThrows(KafkaException.class, () -> consumer.poll(Duration.ZERO));

        assertEquals(expectedException1.getMessage(), exception.getMessage());
        assertTrue(backgroundEventQueue.isEmpty());
    }

    @Test
    public void testGroupRemoteAssignorUnusedIfGroupIdUndefined() {
        final Properties props = requiredConsumerProperties();
        props.put(ConsumerConfig.GROUP_REMOTE_ASSIGNOR_CONFIG, "someAssignor");
        final ConsumerConfig config = new ConsumerConfig(props);
        consumer = newConsumer(config);

        assertTrue(config.unused().contains(ConsumerConfig.GROUP_REMOTE_ASSIGNOR_CONFIG));
    }

    @Test
    public void testGroupRemoteAssignorUnusedInGenericProtocol() {
        final Properties props = requiredConsumerProperties();
        props.put(ConsumerConfig.GROUP_ID_CONFIG, "consumerGroupA");
        props.put(ConsumerConfig.GROUP_PROTOCOL_CONFIG, GroupProtocol.CLASSIC.name().toLowerCase(Locale.ROOT));
        props.put(ConsumerConfig.GROUP_REMOTE_ASSIGNOR_CONFIG, "someAssignor");
        final ConsumerConfig config = new ConsumerConfig(props);
        consumer = newConsumer(config);

        assertTrue(config.unused().contains(ConsumerConfig.GROUP_REMOTE_ASSIGNOR_CONFIG));
    }

    @Test
    public void testGroupRemoteAssignorUsedInConsumerProtocol() {
        final Properties props = requiredConsumerProperties();
        props.put(ConsumerConfig.GROUP_ID_CONFIG, "consumerGroupA");
        props.put(ConsumerConfig.GROUP_PROTOCOL_CONFIG, GroupProtocol.CONSUMER.name().toLowerCase(Locale.ROOT));
        props.put(ConsumerConfig.GROUP_REMOTE_ASSIGNOR_CONFIG, "someAssignor");
        final ConsumerConfig config = new ConsumerConfig(props);
        consumer = newConsumer(config);

        assertFalse(config.unused().contains(ConsumerConfig.GROUP_REMOTE_ASSIGNOR_CONFIG));
    }

    @Test
    public void testGroupIdNull() {
        final Properties props = requiredConsumerProperties();
        props.put(ConsumerConfig.AUTO_COMMIT_INTERVAL_MS_CONFIG, 10000);
        props.put(THROW_ON_FETCH_STABLE_OFFSET_UNSUPPORTED, true);
        final ConsumerConfig config = new ConsumerConfig(props);
        consumer = newConsumer(config);

        assertFalse(config.unused().contains(ConsumerConfig.AUTO_COMMIT_INTERVAL_MS_CONFIG));
        assertFalse(config.unused().contains(THROW_ON_FETCH_STABLE_OFFSET_UNSUPPORTED));
    }

    @Test
    public void testGroupIdNotNullAndValid() {
        final Properties props = requiredConsumerPropertiesAndGroupId("consumerGroupA");
        props.put(ConsumerConfig.AUTO_COMMIT_INTERVAL_MS_CONFIG, 10000);
        props.put(THROW_ON_FETCH_STABLE_OFFSET_UNSUPPORTED, true);
        final ConsumerConfig config = new ConsumerConfig(props);
        consumer = newConsumer(config);

        assertTrue(config.unused().contains(ConsumerConfig.AUTO_COMMIT_INTERVAL_MS_CONFIG));
        assertTrue(config.unused().contains(THROW_ON_FETCH_STABLE_OFFSET_UNSUPPORTED));
    }

    @Test
    public void testGroupIdEmpty() {
        testInvalidGroupId("");
    }

    @Test
    public void testGroupIdOnlyWhitespaces() {
        testInvalidGroupId("       ");
    }

    @Test
    public void testEnsurePollEventSentOnConsumerPoll() {
        SubscriptionState subscriptions = new SubscriptionState(new LogContext(), OffsetResetStrategy.NONE);
        consumer = newConsumer(subscriptions, true);
        final TopicPartition tp = new TopicPartition("topic", 0);
        final List<ConsumerRecord<String, String>> records = singletonList(
                new ConsumerRecord<>("topic", 0, 2, "key1", "value1"));
        backgroundEventQueue.add(new GroupMetadataUpdateEvent(1, "memberId"));
        doAnswer(invocation -> Fetch.forPartition(tp, records, true))
                .when(fetchCollector)
                .collectFetch(Mockito.any(FetchBuffer.class));

        consumer.subscribe(singletonList("topic1"));
        consumer.poll(Duration.ofMillis(100));
        verify(applicationEventHandler).add(any(PollEvent.class));
    }

    private void testInvalidGroupId(final String groupId) {
        final Properties props = requiredConsumerPropertiesAndGroupId(groupId);
        final ConsumerConfig config = new ConsumerConfig(props);

        final Exception exception = assertThrows(
            KafkaException.class,
            () -> consumer = newConsumer(config)
        );

        assertEquals("Failed to construct kafka consumer", exception.getMessage());
    }

    private Properties requiredConsumerPropertiesAndGroupId(final String groupId) {
        final Properties props = requiredConsumerProperties();
        props.put(ConsumerConfig.GROUP_ID_CONFIG, groupId);
        return props;
    }

    private Properties requiredConsumerProperties() {
        final Properties props = new Properties();
        props.put(ConsumerConfig.KEY_DESERIALIZER_CLASS_CONFIG, StringDeserializer.class);
        props.put(ConsumerConfig.VALUE_DESERIALIZER_CLASS_CONFIG, StringDeserializer.class);
        props.put(ConsumerConfig.BOOTSTRAP_SERVERS_CONFIG, "localhost:9091");
        return props;
    }

    private void testUpdateFetchPositionsWithFetchCommittedOffsetsTimeout(boolean committedOffsetsEnabled) {
        completeFetchedCommittedOffsetApplicationEventExceptionally(new TimeoutException());
        doReturn(Fetch.empty()).when(fetchCollector).collectFetch(any(FetchBuffer.class));

        consumer.assign(singleton(new TopicPartition("t1", 1)));

        consumer.poll(Duration.ZERO);

        verify(applicationEventHandler, atLeast(1))
            .addAndGet(ArgumentMatchers.isA(ValidatePositionsEvent.class));

        if (committedOffsetsEnabled) {
            // Verify there was an FetchCommittedOffsets event and no ResetPositions event
            verify(applicationEventHandler, atLeast(1))
                .addAndGet(ArgumentMatchers.isA(FetchCommittedOffsetsEvent.class));
            verify(applicationEventHandler, never())
                .addAndGet(ArgumentMatchers.isA(ResetPositionsEvent.class));
        } else {
            // Verify there was not any FetchCommittedOffsets event but there should be a ResetPositions
            verify(applicationEventHandler, never())
                .addAndGet(ArgumentMatchers.isA(FetchCommittedOffsetsEvent.class));
            verify(applicationEventHandler, atLeast(1))
                .addAndGet(ArgumentMatchers.isA(ResetPositionsEvent.class));
        }
    }

    private void testRefreshCommittedOffsetsSuccess(Set<TopicPartition> partitions,
                                                    Map<TopicPartition, OffsetAndMetadata> committedOffsets) {
        completeFetchedCommittedOffsetApplicationEventSuccessfully(committedOffsets);
        doReturn(Fetch.empty()).when(fetchCollector).collectFetch(any(FetchBuffer.class));
        doReturn(LeaderAndEpoch.noLeaderOrEpoch()).when(metadata).currentLeader(any());

        consumer.assign(partitions);

        consumer.poll(Duration.ZERO);

        verify(applicationEventHandler, atLeast(1))
            .addAndGet(ArgumentMatchers.isA(ValidatePositionsEvent.class));
        verify(applicationEventHandler, atLeast(1))
            .addAndGet(ArgumentMatchers.isA(FetchCommittedOffsetsEvent.class));
        verify(applicationEventHandler, atLeast(1))
            .addAndGet(ArgumentMatchers.isA(ResetPositionsEvent.class));
    }

    @Test
    public void testLongPollWaitIsLimited() {
        consumer = newConsumer();
        String topicName = "topic1";
        consumer.subscribe(singletonList(topicName));

        assertEquals(singleton(topicName), consumer.subscription());
        assertTrue(consumer.assignment().isEmpty());

        final int partition = 3;
        final TopicPartition tp = new TopicPartition(topicName, partition);
        final List<ConsumerRecord<String, String>> records = asList(
            new ConsumerRecord<>(topicName, partition, 2, "key1", "value1"),
            new ConsumerRecord<>(topicName, partition, 3, "key2", "value2")
        );

        final int generation = 1;
        final String memberId = "newMemberId";
        final GroupMetadataUpdateEvent groupMetadataUpdateEvent = new GroupMetadataUpdateEvent(
            generation,
            memberId
        );
        backgroundEventQueue.add(groupMetadataUpdateEvent);
        // On the first iteration, return no data; on the second, return two records
        doAnswer(invocation -> {
            // Mock the subscription being assigned as the first fetch is collected
            consumer.subscriptions().assignFromSubscribed(Collections.singleton(tp));
            return Fetch.empty();
        }).doAnswer(invocation -> {
            return Fetch.forPartition(tp, records, true);
        }).when(fetchCollector).collectFetch(any(FetchBuffer.class));

        // And then poll for up to 10000ms, which should return 2 records without timing out
        ConsumerRecords<?, ?> returnedRecords = consumer.poll(Duration.ofMillis(10000));
        assertEquals(2, returnedRecords.count());

        assertEquals(singleton(topicName), consumer.subscription());
        assertEquals(singleton(tp), consumer.assignment());
    }

    /**
     * Tests {@link AsyncKafkaConsumer#processBackgroundEvents(Future, Timer) processBackgroundEvents}
     * handles the case where the {@link Future} takes a bit of time to complete, but does within the timeout.
     */
    @Test
    public void testProcessBackgroundEventsWithInitialDelay() throws Exception {
        consumer = newConsumer();
        Time time = new MockTime();
        Timer timer = time.timer(1000);
        CompletableFuture<?> future = mock(CompletableFuture.class);
        CountDownLatch latch = new CountDownLatch(3);

        // Mock our call to Future.get(timeout) so that it mimics a delay of 200 milliseconds. Keep in mind that
        // the incremental timeout inside processBackgroundEvents is 100 seconds for each pass. Our first two passes
        // will exceed the incremental timeout, but the third will return.
        doAnswer(invocation -> {
            latch.countDown();

            if (latch.getCount() > 0) {
                long timeout = invocation.getArgument(0, Long.class);
                timer.sleep(timeout);
                throw new java.util.concurrent.TimeoutException("Intentional timeout");
            }

            future.complete(null);
            return null;
        }).when(future).get(any(Long.class), any(TimeUnit.class));

        consumer.processBackgroundEvents(future, timer);

        // 800 is the 1000 ms timeout (above) minus the 200 ms delay for the two incremental timeouts/retries.
        assertEquals(800, timer.remainingMs());
    }

    /**
     * Tests {@link AsyncKafkaConsumer#processBackgroundEvents(Future, Timer) processBackgroundEvents}
     * handles the case where the {@link Future} is already complete when invoked, so it doesn't have to wait.
     */
    @Test
    public void testProcessBackgroundEventsWithoutDelay() {
        consumer = newConsumer();
        Time time = new MockTime();
        Timer timer = time.timer(1000);

        // Create a future that is already completed.
        CompletableFuture<?> future = CompletableFuture.completedFuture(null);

        consumer.processBackgroundEvents(future, timer);

        // Because we didn't need to perform a timed get, we should still have every last millisecond
        // of our initial timeout.
        assertEquals(1000, timer.remainingMs());
    }

    /**
     * Tests {@link AsyncKafkaConsumer#processBackgroundEvents(Future, Timer) processBackgroundEvents}
     * handles the case where the {@link Future} does not complete within the timeout.
     */
    @Test
    public void testProcessBackgroundEventsTimesOut() throws Exception {
        consumer = newConsumer();
        Time time = new MockTime();
        Timer timer = time.timer(1000);
        CompletableFuture<?> future = mock(CompletableFuture.class);

        doAnswer(invocation -> {
            long timeout = invocation.getArgument(0, Long.class);
            timer.sleep(timeout);
            throw new java.util.concurrent.TimeoutException("Intentional timeout");
        }).when(future).get(any(Long.class), any(TimeUnit.class));

        assertThrows(TimeoutException.class, () -> consumer.processBackgroundEvents(future, timer));

        // Because we forced our mocked future to continuously time out, we should have no time remaining.
        assertEquals(0, timer.remainingMs());
    }

    private HashMap<TopicPartition, OffsetAndMetadata> mockTopicPartitionOffset() {
        final TopicPartition t0 = new TopicPartition("t0", 2);
        final TopicPartition t1 = new TopicPartition("t0", 3);
        HashMap<TopicPartition, OffsetAndMetadata> topicPartitionOffsets = new HashMap<>();
        topicPartitionOffsets.put(t0, new OffsetAndMetadata(10L));
        topicPartitionOffsets.put(t1, new OffsetAndMetadata(20L));
        return topicPartitionOffsets;
    }

    private HashMap<TopicPartition, OffsetAndTimestamp> mockOffsetAndTimestamp() {
        final TopicPartition t0 = new TopicPartition("t0", 2);
        final TopicPartition t1 = new TopicPartition("t0", 3);
        HashMap<TopicPartition, OffsetAndTimestamp> offsetAndTimestamp = new HashMap<>();
        offsetAndTimestamp.put(t0, new OffsetAndTimestamp(5L, 1L));
        offsetAndTimestamp.put(t1, new OffsetAndTimestamp(6L, 3L));
        return offsetAndTimestamp;
    }

    private HashMap<TopicPartition, Long> mockTimestampToSearch() {
        final TopicPartition t0 = new TopicPartition("t0", 2);
        final TopicPartition t1 = new TopicPartition("t0", 3);
        HashMap<TopicPartition, Long> timestampToSearch = new HashMap<>();
        timestampToSearch.put(t0, 1L);
        timestampToSearch.put(t1, 2L);
        return timestampToSearch;
    }

    private void completeCommitAsyncApplicationEventExceptionally(Exception ex) {
        doAnswer(invocation -> {
            AsyncCommitEvent event = invocation.getArgument(0);
            event.future().completeExceptionally(ex);
            return null;
        }).when(applicationEventHandler).add(ArgumentMatchers.isA(AsyncCommitEvent.class));
    }

    private void completeCommitSyncApplicationEventExceptionally(Exception ex) {
        doAnswer(invocation -> {
            SyncCommitEvent event = invocation.getArgument(0);
            event.future().completeExceptionally(ex);
            return null;
        }).when(applicationEventHandler).add(ArgumentMatchers.isA(SyncCommitEvent.class));
    }

    private void completeCommitAsyncApplicationEventSuccessfully() {
        doAnswer(invocation -> {
            AsyncCommitEvent event = invocation.getArgument(0);
            event.future().complete(null);
            return null;
        }).when(applicationEventHandler).add(ArgumentMatchers.isA(AsyncCommitEvent.class));
    }

    private void completeCommitSyncApplicationEventSuccessfully() {
        doAnswer(invocation -> {
            SyncCommitEvent event = invocation.getArgument(0);
            event.future().complete(null);
            return null;
        }).when(applicationEventHandler).add(ArgumentMatchers.isA(SyncCommitEvent.class));
    }

    private void completeFetchedCommittedOffsetApplicationEventSuccessfully(final Map<TopicPartition, OffsetAndMetadata> committedOffsets) {
        doReturn(committedOffsets)
            .when(applicationEventHandler)
            .addAndGet(any(FetchCommittedOffsetsEvent.class));
    }

    private void completeFetchedCommittedOffsetApplicationEventExceptionally(Exception ex) {
        doThrow(ex)
            .when(applicationEventHandler)
            .addAndGet(any(FetchCommittedOffsetsEvent.class));
    }

    private void completeUnsubscribeApplicationEventSuccessfully() {
        doAnswer(invocation -> {
            UnsubscribeEvent event = invocation.getArgument(0);
            event.future().complete(null);
            return null;
        }).when(applicationEventHandler).add(ArgumentMatchers.isA(UnsubscribeEvent.class));
    }

    private void forceCommitCallbackInvocation() {
        // Invokes callback
        consumer.commitAsync();
    }
}<|MERGE_RESOLUTION|>--- conflicted
+++ resolved
@@ -655,11 +655,7 @@
         consumer.subscribe(singleton("topic"), mock(ConsumerRebalanceListener.class));
         subscriptions.assignFromSubscribed(singleton(new TopicPartition("topic", 0)));
         subscriptions.seek(new TopicPartition("topic", 0), 100);
-<<<<<<< HEAD
         consumer.maybeAutoCommitSync(time.timer(100));
-=======
-        consumer.maybeAutoCommitSync(true, time.timer(100));
->>>>>>> 52a3fa07
         verify(applicationEventHandler).add(any(SyncCommitEvent.class));
     }
 
@@ -670,10 +666,6 @@
         consumer.subscribe(singleton("topic"), mock(ConsumerRebalanceListener.class));
         subscriptions.assignFromSubscribed(singleton(new TopicPartition("topic", 0)));
         subscriptions.seek(new TopicPartition("topic", 0), 100);
-<<<<<<< HEAD
-=======
-        consumer.maybeAutoCommitSync(false, time.timer(100));
->>>>>>> 52a3fa07
         verify(applicationEventHandler, never()).add(any(SyncCommitEvent.class));
     }
 
