--- conflicted
+++ resolved
@@ -17,34 +17,6 @@
 
 package kafka.consumer
 
-<<<<<<< HEAD
-import java.util.concurrent.atomic.AtomicLong
-import kafka.utils.{Pool, Utils, threadsafe, Logging}
-
-trait ConsumerTopicStatMBean {
-  def getMessagesPerTopic: Long
-  def getBytesPerTopic: Long
-}
-
-@threadsafe
-class ConsumerTopicStat extends ConsumerTopicStatMBean {
-  private val numCumulatedMessagesPerTopic = new AtomicLong(0)
-  private val numCumulatedBytesPerTopic = new AtomicLong(0)
-
-  def getMessagesPerTopic: Long = numCumulatedMessagesPerTopic.get
-
-  def recordMessagesPerTopic(nMessages: Int) = numCumulatedMessagesPerTopic.getAndAdd(nMessages)
-
-  def getBytesPerTopic: Long = numCumulatedBytesPerTopic.get
-
-  def recordBytesPerTopic(nBytes: Long) = numCumulatedBytesPerTopic.getAndAdd(nBytes)
-}
-
-object ConsumerTopicStat extends Logging {
-  private val stats = new Pool[String, ConsumerTopicStat]
-  private val allTopicStat = new ConsumerTopicStat
-  Utils.registerMBean(allTopicStat, "kafka:type=kafka.ConsumerAllTopicStat")
-=======
 import kafka.utils.{Pool, threadsafe, Logging}
 import java.util.concurrent.TimeUnit
 import kafka.metrics.KafkaMetricsGroup
@@ -59,7 +31,6 @@
   private val valueFactory = (k: String) => new ConsumerTopicStat(k)
   private val stats = new Pool[String, ConsumerTopicStat](Some(valueFactory))
   private val allTopicStat = new ConsumerTopicStat("AllTopics")
->>>>>>> 602acaf4
 
   def getConsumerAllTopicStat(): ConsumerTopicStat = allTopicStat
 
